/*
 * OpenConnect (SSL + DTLS) VPN client
 *
 * Copyright © 2008-2015 Intel Corporation.
 * Copyright © 2008 Nick Andrew <nick@nick-andrew.net>
 * Copyright © 2013 John Morrissey <jwm@horde.net>
 *
 * Author: David Woodhouse <dwmw2@infradead.org>
 *
 * This program is free software; you can redistribute it and/or
 * modify it under the terms of the GNU Lesser General Public License
 * version 2.1, as published by the Free Software Foundation.
 *
 * This program is distributed in the hope that it will be useful, but
 * WITHOUT ANY WARRANTY; without even the implied warranty of
 * MERCHANTABILITY or FITNESS FOR A PARTICULAR PURPOSE.  See the GNU
 * Lesser General Public License for more details.
 */

#include <config.h>

#ifdef HAVE_GETLINE
/* Various BSD systems require this for getline() to be visible */
#define _WITH_GETLINE
#endif

#include <stdio.h>
#include <stdarg.h>
#include <stdlib.h>
#include <signal.h>
#include <string.h>
#ifdef HAVE_STRINGS_H
#include <strings.h>
#endif
#include <errno.h>
#include <fcntl.h>
#include <unistd.h>
#include <sys/types.h>
#include <getopt.h>
#include <time.h>
#include <locale.h>

#ifdef LIBPROXY_HDR
#include LIBPROXY_HDR
#endif

#include "openconnect-internal.h"

#ifdef _WIN32
#include <shlwapi.h>
#include <wtypes.h>
#include <wincon.h>
#else
#include <sys/utsname.h>
#include <pwd.h>
#include <termios.h>
#endif

#ifdef HAVE_NL_LANGINFO
#include <langinfo.h>

static const char *legacy_charset;
#endif

#ifdef __APPLE__
#include "keychain.h"
#endif

static int write_new_config(void *_vpninfo,
			    const char *buf, int buflen);
static void __attribute__ ((format(printf, 3, 4)))
    write_progress(void *_vpninfo, int level, const char *fmt, ...);
static int validate_peer_cert(void *_vpninfo, const char *reason);
static int process_auth_form_cb(void *_vpninfo,
				struct oc_auth_form *form);
static void init_token(struct openconnect_info *vpninfo,
		       oc_token_mode_t token_mode, const char *token_str);

/* A sanity check that the openconnect executable is running against a
   library of the same version */
#define openconnect_version_str openconnect_binary_version
#include <version.c>
#undef openconnect_version_str

static int verbose = PRG_INFO;
static int timestamp;
int background;
static int do_passphrase_from_fsid;
static int non_inter;
static int cookieonly;
static int allow_stdin_read;

static char *token_filename;
static char *server_cert = NULL;

static char *username;
static char *keychain;
static char *password;
static char *authgroup;
static int authgroup_set;
static int last_form_empty;

static int sig_cmd_fd;

static void add_form_field(char *field);

#ifdef __ANDROID__
#include <android/log.h>
static void __attribute__ ((format(printf, 3, 4)))
    syslog_progress(void *_vpninfo, int level, const char *fmt, ...)
{
	static int l[4] = {
		ANDROID_LOG_ERROR,	/* PRG_ERR   */
		ANDROID_LOG_INFO,	/* PRG_INFO  */
		ANDROID_LOG_DEBUG,	/* PRG_DEBUG */
		ANDROID_LOG_DEBUG	/* PRG_TRACE */
	};
	va_list args, args2;

	if (verbose >= level) {
		va_start(args, fmt);
		va_copy(args2, args);
		__android_log_vprint(l[level], "openconnect", fmt, args);
		/* Android wants it to stderr too, so the GUI can scrape
		   it and display it as well as going to syslog */
		vfprintf(stderr, fmt, args2);
		va_end(args);
		va_end(args2);
	}
}
#define openlog(...)  /* */
#elif defined(_WIN32) || defined(__native_client__)
/*
 * FIXME: Perhaps we could implement syslog_progress() using these APIs:
 * http://msdn.microsoft.com/en-us/library/windows/desktop/aa364148%28v=vs.85%29.aspx
 */
#else /* !__ANDROID__ && !_WIN32 && !__native_client__ */
#include <syslog.h>
static void  __attribute__ ((format(printf, 3, 4)))
    syslog_progress(void *_vpninfo, int level, const char *fmt, ...)
{
	int priority = level ? LOG_INFO : LOG_NOTICE;
	va_list args;

	if (verbose >= level) {
		va_start(args, fmt);
		vsyslog(priority, fmt, args);
		va_end(args);
	}
}
#endif

enum {
	OPT_AUTHENTICATE = 0x100,
	OPT_AUTHGROUP,
	OPT_BASEMTU,
	OPT_CAFILE,
	OPT_COMPRESSION,
	OPT_CONFIGFILE,
	OPT_COOKIEONLY,
	OPT_COOKIE_ON_STDIN,
	OPT_CSD_USER,
	OPT_CSD_WRAPPER,
	OPT_DISABLE_IPV6,
	OPT_DTLS_CIPHERS,
	OPT_DTLS12_CIPHERS,
	OPT_DUMP_HTTP,
	OPT_FORCE_DPD,
	OPT_GNUTLS_DEBUG,
	OPT_JUNIPER,
	OPT_KEY_PASSWORD_FROM_FSID,
	OPT_LIBPROXY,
	OPT_NO_CERT_CHECK,
	OPT_NO_DTLS,
	OPT_NO_HTTP_KEEPALIVE,
	OPT_NO_SYSTEM_TRUST,
	OPT_NO_PASSWD,
	OPT_NO_PROXY,
	OPT_NO_XMLPOST,
	OPT_PIDFILE,
	OPT_PASSWORD_ON_STDIN,
	OPT_PRINTCOOKIE,
	OPT_RECONNECT_TIMEOUT,
	OPT_SERVERCERT,
	OPT_RESOLVE,
	OPT_USERAGENT,
	OPT_NON_INTER,
	OPT_DTLS_LOCAL_PORT,
	OPT_TOKEN_MODE,
	OPT_TOKEN_SECRET,
	OPT_OS,
	OPT_TIMESTAMP,
	OPT_PFS,
	OPT_PROXY_AUTH,
	OPT_HTTP_AUTH,
	OPT_LOCAL_HOSTNAME,
	OPT_PROTOCOL,
	OPT_PASSTOS,
	OPT_VERSION,
};


#ifdef __sun__
/*
 * The 'name' field in Solaris 'struct option' lacks the 'const', and causes
 * lots of warnings unless we cast it... https://www.illumos.org/issues/1881
*/
#define OPTION(name, arg, abbrev) {(char *)name, arg, NULL, abbrev}
#else
#define OPTION(name, arg, abbrev) {name, arg, NULL, abbrev}
#endif

static const struct option long_options[] = {
#ifndef _WIN32
	OPTION("background", 0, 'b'),
	OPTION("pid-file", 1, OPT_PIDFILE),
	OPTION("setuid", 1, 'U'),
	OPTION("script-tun", 0, 'S'),
	OPTION("syslog", 0, 'l'),
	OPTION("csd-user", 1, OPT_CSD_USER),
	OPTION("csd-wrapper", 1, OPT_CSD_WRAPPER),
#endif
	OPTION("pfs", 0, OPT_PFS),
	OPTION("certificate", 1, 'c'),
	OPTION("sslkey", 1, 'k'),
	OPTION("cookie", 1, 'C'),
	OPTION("compression", 1, OPT_COMPRESSION),
	OPTION("deflate", 0, 'd'),
	OPTION("juniper", 0, OPT_JUNIPER),
	OPTION("no-deflate", 0, 'D'),
	OPTION("cert-expire-warning", 1, 'e'),
	OPTION("usergroup", 1, 'g'),
	OPTION("help", 0, 'h'),
	OPTION("http-auth", 1, OPT_HTTP_AUTH),
	OPTION("interface", 1, 'i'),
	OPTION("mtu", 1, 'm'),
	OPTION("base-mtu", 1, OPT_BASEMTU),
	OPTION("script", 1, 's'),
	OPTION("timestamp", 0, OPT_TIMESTAMP),
	OPTION("passtos", 0, OPT_PASSTOS),
	OPTION("key-password", 1, 'p'),
	OPTION("proxy", 1, 'P'),
	OPTION("proxy-auth", 1, OPT_PROXY_AUTH),
	OPTION("user", 1, 'u'),
	OPTION("verbose", 0, 'v'),
	OPTION("version", 0, 'V'),
	OPTION("cafile", 1, OPT_CAFILE),
	OPTION("config", 1, OPT_CONFIGFILE),
	OPTION("no-dtls", 0, OPT_NO_DTLS),
	OPTION("authenticate", 0, OPT_AUTHENTICATE),
	OPTION("cookieonly", 0, OPT_COOKIEONLY),
	OPTION("printcookie", 0, OPT_PRINTCOOKIE),
	OPTION("quiet", 0, 'q'),
	OPTION("queue-len", 1, 'Q'),
	OPTION("xmlconfig", 1, 'x'),
	OPTION("cookie-on-stdin", 0, OPT_COOKIE_ON_STDIN),
	OPTION("passwd-on-stdin", 0, OPT_PASSWORD_ON_STDIN),
	OPTION("no-passwd", 0, OPT_NO_PASSWD),
	OPTION("reconnect-timeout", 1, OPT_RECONNECT_TIMEOUT),
	OPTION("dtls-ciphers", 1, OPT_DTLS_CIPHERS),
	OPTION("dtls12-ciphers", 1, OPT_DTLS12_CIPHERS),
	OPTION("authgroup", 1, OPT_AUTHGROUP),
	OPTION("servercert", 1, OPT_SERVERCERT),
	OPTION("resolve", 1, OPT_RESOLVE),
	OPTION("key-password-from-fsid", 0, OPT_KEY_PASSWORD_FROM_FSID),
	OPTION("useragent", 1, OPT_USERAGENT),
	OPTION("version-string", 1, OPT_VERSION),
	OPTION("local-hostname", 1, OPT_LOCAL_HOSTNAME),
	OPTION("disable-ipv6", 0, OPT_DISABLE_IPV6),
	OPTION("no-proxy", 0, OPT_NO_PROXY),
	OPTION("libproxy", 0, OPT_LIBPROXY),
	OPTION("no-http-keepalive", 0, OPT_NO_HTTP_KEEPALIVE),
	OPTION("no-cert-check", 0, OPT_NO_CERT_CHECK),
	OPTION("force-dpd", 1, OPT_FORCE_DPD),
	OPTION("non-inter", 0, OPT_NON_INTER),
	OPTION("dtls-local-port", 1, OPT_DTLS_LOCAL_PORT),
	OPTION("token-mode", 1, OPT_TOKEN_MODE),
	OPTION("token-secret", 1, OPT_TOKEN_SECRET),
	OPTION("os", 1, OPT_OS),
	OPTION("no-xmlpost", 0, OPT_NO_XMLPOST),
	OPTION("dump-http-traffic", 0, OPT_DUMP_HTTP),
	OPTION("no-system-trust", 0, OPT_NO_SYSTEM_TRUST),
	OPTION("protocol", 1, OPT_PROTOCOL),
	OPTION("form-entry", 1, 'F'),
#ifdef OPENCONNECT_GNUTLS
	OPTION("gnutls-debug", 1, OPT_GNUTLS_DEBUG),
#endif
	OPTION(NULL, 0, 0)
};

#ifdef OPENCONNECT_GNUTLS
static void oc_gnutls_log_func(int level, const char *str)
{
	fputs(str, stderr);
}
#endif

#ifdef _WIN32
static int __attribute__ ((format(printf, 2, 0)))
    vfprintf_utf8(FILE *f, const char *fmt, va_list args)
{
	HANDLE h = GetStdHandle(f == stdout ? STD_OUTPUT_HANDLE : STD_ERROR_HANDLE);
	wchar_t wbuf[1024];
	char buf[1024];
	int chars, wchars;

	buf[sizeof(buf) - 1] = 0;
	chars = _vsnprintf(buf, sizeof(buf) - 1, fmt, args);
	wchars = MultiByteToWideChar(CP_UTF8, 0, buf, -1, wbuf, sizeof(wbuf)/2);
	WriteConsoleW(h, wbuf, wchars, NULL, NULL);

	return chars;
}

static int __attribute__ ((format(printf, 2, 3)))
    fprintf_utf8(FILE *f, const char *fmt, ...)
{
	va_list args;
	int ret;

	va_start(args, fmt);
	ret = vfprintf_utf8(f, fmt, args);
	va_end(args);

	return ret;
}

static wchar_t **argv_w;

/* This isn't so much "convert" the arg to UTF-8, as go grubbing
 * around in the real UTF-16 command line and find the corresponding
 * argument *there*, and convert *that* to UTF-8. Ick. But the
 * alternative is to implement wgetopt(), and that's even more horrid. */
static char *convert_arg_to_utf8(char **argv, char *arg)
{
	char *utf8;
	int chars;
	int offset;

	if (!argv_w) {
		int argc_w;

		argv_w = CommandLineToArgvW(GetCommandLineW(), &argc_w);
		if (!argv_w) {
			char *errstr = openconnect__win32_strerror(GetLastError());
			fprintf(stderr, _("CommandLineToArgvW() failed: %s\n"),
				errstr);
			free(errstr);
			exit(1);
		}
	}

	offset = arg - argv[optind - 1];

	/* Sanity check */
	if (offset < 0 || offset >= strlen(argv[optind - 1]) ||
	    (offset && (argv[optind - 1][offset-1] != '=' ||
			argv_w[optind - 1][offset - 1] != '='))) {
		fprintf(stderr, _("Fatal error in command line handling\n"));
		exit(1);
	}

	chars = WideCharToMultiByte(CP_UTF8, 0, argv_w[optind-1] + offset, -1,
				    NULL, 0, NULL, NULL);
	utf8 = malloc(chars);
	if (!utf8)
		return arg;

	WideCharToMultiByte(CP_UTF8, 0, argv_w[optind-1] + offset, -1, utf8,
			    chars, NULL, NULL);
	return utf8;
}

#undef fprintf
#undef vfprintf
#define fprintf fprintf_utf8
#define vfprintf vfprintf_utf8
#define is_arg_utf8(str) (0)

static void read_stdin(char **string, int hidden, int allow_fail)
{
	CONSOLE_READCONSOLE_CONTROL rcc = { sizeof(rcc), 0, 13, 0 };
	HANDLE stdinh = GetStdHandle(STD_INPUT_HANDLE);
	DWORD cmode, nr_read;
	wchar_t wbuf[1024];
	char *buf;

	if (GetConsoleMode(stdinh, &cmode)) {
		if (hidden)
			SetConsoleMode(stdinh, cmode & (~ENABLE_ECHO_INPUT));

		if (!ReadConsoleW(stdinh, wbuf, sizeof(wbuf)/2, &nr_read, &rcc)) {
			char *errstr = openconnect__win32_strerror(GetLastError());
			fprintf(stderr, _("ReadConsole() failed: %s\n"), errstr);
			free(errstr);
			*string = NULL;
			if (hidden)
				SetConsoleMode(stdinh, cmode);
			return;
		}
		if (hidden)
			SetConsoleMode(stdinh, cmode);
	} else {
		/* Not a console; maybe reading from a piped stdin? */
		if (!fgetws(wbuf, sizeof(wbuf)/2, stdin)) {
			char *errstr = openconnect__win32_strerror(GetLastError());
			fprintf(stderr, _("fgetws() failed: %s\n"), errstr);
			free(errstr);
			*string = NULL;
			return;
		}
		nr_read = wcslen(wbuf);
	}
	if (nr_read >= 2 && wbuf[nr_read - 1] == 10 && wbuf[nr_read - 2] == 13) {
		wbuf[nr_read - 2] = 0;
		nr_read -= 2;
	}

	nr_read = WideCharToMultiByte(CP_UTF8, 0, wbuf, -1, NULL, 0, NULL, NULL);
	if (!nr_read) {
		char *errstr = openconnect__win32_strerror(GetLastError());
		fprintf(stderr, _("Error converting console input: %s\n"),
			errstr);
		free(errstr);
		return;
	}
	buf = malloc(nr_read);
	if (!buf) {
		fprintf(stderr, _("Allocation failure for string from stdin\n"));
		exit(1);
	}

	if (!WideCharToMultiByte(CP_UTF8, 0, wbuf, -1, buf, nr_read, NULL, NULL)) {
		char *errstr = openconnect__win32_strerror(GetLastError());
		fprintf(stderr, _("Error converting console input: %s\n"),
			errstr);
		free(errstr);
		free(buf);
		return;
	}

	*string = buf;
}

#elif defined(HAVE_ICONV)
#include <iconv.h>

static int is_ascii(char *str)
{
	while (str && *str) {
		if ((unsigned char)*str > 0x7f)
			return 0;
		str++;
	}

	return 1;
}

static int __attribute__ ((format(printf, 2, 0)))
    vfprintf_utf8(FILE *f, const char *fmt, va_list args)
{
	char *utf8_str;
	iconv_t ic;
	int ret;
	char outbuf[80];
	ICONV_CONST char *ic_in;
	char *ic_out;
	size_t insize, outsize;

	if (!legacy_charset)
		return vfprintf(f, fmt, args);

	ret = vasprintf(&utf8_str, fmt, args);
	if (ret < 0)
		return -1;

	if (is_ascii(utf8_str))
		return fwrite(utf8_str, 1, strlen(utf8_str), f);

	ic = iconv_open(legacy_charset, "UTF-8");
	if (ic == (iconv_t) -1) {
		/* Better than nothing... */
		ret = fprintf(f, "%s", utf8_str);
		free(utf8_str);
		return ret;
	}

	ic_in = utf8_str;
	insize = strlen(utf8_str);
	ret = 0;

	while (insize) {
		ic_out = outbuf;
		outsize = sizeof(outbuf) - 1;

		if (iconv(ic, &ic_in, &insize, &ic_out, &outsize) == (size_t)-1) {
			if (errno == EILSEQ) {
				do {
					ic_in++;
					insize--;
				} while (insize && (ic_in[0] & 0xc0) == 0x80);
				ic_out[0] = '?';
				outsize--;
			} else if (errno != E2BIG)
				break;
		}
		ret += fwrite(outbuf, 1, sizeof(outbuf) - 1 - outsize, f);
	}

	iconv_close(ic);

	return ret;
}

static int __attribute__ ((format(printf, 2, 3)))
    fprintf_utf8(FILE *f, const char *fmt, ...)
{
	va_list args;
	int ret;

	va_start(args, fmt);
	ret = vfprintf_utf8(f, fmt, args);
	va_end(args);

	return ret;
}

static char *convert_to_utf8(char *legacy, int free_it)
{
	char *utf8_str;
	iconv_t ic;
	ICONV_CONST char *ic_in;
	char *ic_out;
	size_t insize, outsize;

	if (!legacy_charset || is_ascii(legacy))
		return legacy;

	ic = iconv_open("UTF-8", legacy_charset);
	if (ic == (iconv_t) -1)
		return legacy;

	insize = strlen(legacy) + 1;
	ic_in = legacy;

	outsize = insize;
	ic_out = utf8_str = malloc(outsize);
	if (!utf8_str) {
	enomem:
		iconv_close(ic);
		return legacy;
	}

	while (insize) {
		if (iconv(ic, &ic_in, &insize, &ic_out, &outsize) == (size_t)-1) {
			if (errno == E2BIG) {
				int outlen = ic_out - utf8_str;
				realloc_inplace(utf8_str, outlen + 10);
				if (!utf8_str)
					goto enomem;
				ic_out = utf8_str + outlen;
				outsize = 10;
			} else {
				/* Should never happen */
				perror("iconv");
				free(utf8_str);
				goto enomem;
			}
		}
	}

	iconv_close(ic);
	if (free_it)
		free(legacy);
	return utf8_str;
}

#define fprintf fprintf_utf8
#define vfprintf vfprintf_utf8
#define convert_arg_to_utf8(av, l) convert_to_utf8((l), 0)
#define is_arg_utf8(a) (!legacy_charset || is_ascii(a))
#else
#define convert_to_utf8(l,f) (l)
#define convert_arg_to_utf8(av, l) (l)
#define is_arg_utf8(a) (1)
#endif

static void helpmessage(void)
{
	printf(_("For assistance with OpenConnect, please see the web page at\n"
		 "  http://www.infradead.org/openconnect/mail.html\n"));
}

static void print_build_opts(void)
{
	const char *comma = ", ", *sep = comma + 1;

#if defined(OPENCONNECT_OPENSSL)
	printf(_("Using OpenSSL. Features present:"));
#elif defined(OPENCONNECT_GNUTLS)
	printf(_("Using GnuTLS. Features present:"));
#endif

	if (openconnect_has_tss_blob_support()) {
		printf("%sTPM", sep);
		sep = comma;
	}
	if (openconnect_has_tss2_blob_support()) {
		printf("%sTPMv2", sep);
		sep = comma;
	}
#if defined(OPENCONNECT_OPENSSL) && defined(HAVE_ENGINE)
	else {
		printf("%sTPM (%s)", sep, _("OpenSSL ENGINE not present"));
		sep = comma;
	}
#endif
	if (openconnect_has_pkcs11_support()) {
		printf("%sPKCS#11", sep);
		sep = comma;
	}
	if (openconnect_has_stoken_support()) {
		printf("%sRSA software token", sep);
		sep = comma;
	}
	switch(openconnect_has_oath_support()) {
	case 2:
		printf("%sHOTP software token", sep);
		sep = comma;
		/* fall through */
	case 1:
		printf("%sTOTP software token", sep);
		sep = comma;
	}
	if (openconnect_has_yubioath_support()) {
		printf("%sYubikey OATH", sep);
		sep = comma;
	}
	if (openconnect_has_system_key_support()) {
		printf("%sSystem keys", sep);
		sep = comma;
	}

#ifdef HAVE_DTLS
	printf("%sDTLS", sep);
#endif
#ifdef HAVE_ESP
	printf("%sESP", sep);
#endif
	printf("\n");

#if !defined(HAVE_DTLS) || !defined(HAVE_ESP)
	printf(_("WARNING: This binary lacks DTLS and/or ESP support. Performance will be impaired.\n"));
#endif
}

static void print_supported_protocols(void)
{
	const char *comma = ", ", *sep = comma + 1;
	struct oc_vpn_proto *protos, *p;

	if (openconnect_get_supported_protocols(&protos)>=0) {
		printf(_("Supported protocols:"));
		for (p=protos; p->name; p++) {
			printf("%s%s%s", sep, p->name, p==protos ? _(" (default)") : "");
			sep = comma;
		}
		printf("\n");
		free(protos);
	}
}

static void print_supported_protocols_usage(void)
{
	struct oc_vpn_proto *protos, *p;

	if (openconnect_get_supported_protocols(&protos)>=0) {
		printf("\n%s:\n", _("Set VPN protocol"));
		for (p=protos; p->name; p++)
			printf("      --protocol=%-16s %s%s\n",
				   p->name, p->description, p==protos ? _(" (default)") : "");
		openconnect_free_supported_protocols(protos);
	}
}

#ifndef _WIN32
static const char default_vpncscript[] = DEFAULT_VPNCSCRIPT;
static void read_stdin(char **string, int hidden, int allow_fail)
{
	char *c, *buf = malloc(1025);
	int fd = fileno(stdin);
	struct termios t;

	if (!buf) {
		fprintf(stderr, _("Allocation failure for string from stdin\n"));
		exit(1);
	}

	if (hidden) {
		tcgetattr(fd, &t);
		t.c_lflag &= ~ECHO;
		tcsetattr(fd, TCSANOW, &t);
	}

	buf = fgets(buf, 1025, stdin);

	if (hidden) {
		t.c_lflag |= ECHO;
		tcsetattr(fd, TCSANOW, &t);
		fprintf(stderr, "\n");
	}

	if (!buf) {
		if (allow_fail) {
			*string = NULL;
			free(buf);
			return;
		} else {
			perror(_("fgets (stdin)"));
			exit(1);
		}
	}

	c = strchr(buf, '\n');
	if (c)
		*c = 0;

	*string = convert_to_utf8(buf, 1);
}

static void handle_signal(int sig)
{
	char cmd;

	switch (sig) {
	case SIGTERM:
	case SIGINT:
		cmd = OC_CMD_CANCEL;
		break;
	case SIGHUP:
		cmd = OC_CMD_DETACH;
		break;
	case SIGUSR2:
	default:
		cmd = OC_CMD_PAUSE;
		break;
	}

	if (write(sig_cmd_fd, &cmd, 1) < 0) {
	/* suppress warn_unused_result */
	}
}
#else /* _WIN32 */
static const char *default_vpncscript;
static void set_default_vpncscript(void)
{
	if (PathIsRelative(DEFAULT_VPNCSCRIPT)) {
		char *c = strrchr(_pgmptr, '\\');
		if (!c) {
			fprintf(stderr, _("Cannot process this executable path \"%s\""),
				_pgmptr);
			exit(1);
		}
		if (asprintf((char **)&default_vpncscript, "%.*s%s",
			     (c - _pgmptr + 1), _pgmptr, DEFAULT_VPNCSCRIPT) < 0) {
			fprintf(stderr, _("Allocation for vpnc-script path failed\n"));
			exit(1);
		}
	} else {
		default_vpncscript = "cscript " DEFAULT_VPNCSCRIPT;
	}
}
#endif

static struct oc_vpn_option *gai_overrides;

static int gai_override_cb(void *cbdata, const char *node,
			    const char *service, const struct addrinfo *hints,
			    struct addrinfo **res)
{
	struct openconnect_info *vpninfo = cbdata;
	struct oc_vpn_option *p = gai_overrides;

	while (p) {
		if (!strcmp(node, p->option)) {
			vpn_progress(vpninfo, PRG_TRACE, _("Override hostname '%s' to '%s'\n"),
				     node, p->value);
			node = p->value;
			break;
		}
		p = p->next;
	}

	return getaddrinfo(node, service, hints, res);
}

static void usage(void)
{
	printf(_("Usage:  openconnect [options] <server>\n"));
	printf(_("Open client for multiple VPN protocols, version %s\n\n"), openconnect_version_str);
	print_build_opts();
	printf("      --config=CONFIGFILE         %s\n", _("Read options from config file"));
	printf("  -V, --version                   %s\n", _("Report version number"));
	printf("  -h, --help                      %s\n", _("Display help text"));

	print_supported_protocols_usage();

	printf("\n%s:\n", _("Authentication"));
	printf("  -u, --user=NAME                 %s\n", _("Set login username"));
	printf("      --no-passwd                 %s\n", _("Disable password/SecurID authentication"));
	printf("      --non-inter                 %s\n", _("Do not expect user input; exit if it is required"));
	printf("      --passwd-on-stdin           %s\n", _("Read password from standard input"));
	printf("      --authgroup=GROUP           %s\n", _("Choose authentication login selection"));
	printf("  -F, --form-entry=FORM:OPT=VALUE %s\n", _("Provide authentication form responses"));
	printf("  -c, --certificate=CERT          %s\n", _("Use SSL client certificate CERT"));
	printf("  -k, --sslkey=KEY                %s\n", _("Use SSL private key file KEY"));
	printf("  -e, --cert-expire-warning=DAYS  %s\n", _("Warn when certificate lifetime < DAYS"));
	printf("  -g, --usergroup=GROUP           %s\n", _("Set login usergroup"));
	printf("  -p, --key-password=PASS         %s\n", _("Set key passphrase or TPM SRK PIN"));
	printf("      --key-password-from-fsid    %s\n", _("Key passphrase is fsid of file system"));
	printf("      --token-mode=MODE           %s\n", _("Software token type: rsa, totp or hotp"));
	printf("      --token-secret=STRING       %s\n", _("Software token secret"));
#ifndef HAVE_LIBSTOKEN
	printf("                                  %s\n", _("(NOTE: libstoken (RSA SecurID) disabled in this build)"));
#endif
#ifndef HAVE_LIBPCSCLITE
	printf("                                  %s\n", _("(NOTE: Yubikey OATH disabled in this build)"));
#endif

	printf("\n%s:\n", _("Server validation"));
	printf("      --servercert=FINGERPRINT    %s\n", _("Server's certificate SHA1 fingerprint"));
	printf("      --no-cert-check             %s\n", _("Do not require server SSL cert to be valid"));
	printf("      --no-system-trust           %s\n", _("Disable default system certificate authorities"));
	printf("      --cafile=FILE               %s\n", _("Cert file for server verification"));

	printf("\n%s:\n", _("Internet connectivity"));
	printf("  -P, --proxy=URL                 %s\n", _("Set proxy server"));
	printf("      --proxy-auth=METHODS        %s\n", _("Set proxy authentication methods"));
	printf("      --no-proxy                  %s\n", _("Disable proxy"));
	printf("      --libproxy                  %s\n", _("Use libproxy to automatically configure proxy"));
#ifndef LIBPROXY_HDR
	printf("                                  %s\n", _("(NOTE: libproxy disabled in this build)"));
#endif
	printf("      --reconnect-timeout         %s\n", _("Connection retry timeout in seconds"));
	printf("      --resolve=HOST:IP           %s\n", _("Use IP when connecting to HOST"));
	printf("      --passtos                   %s\n", _("copy TOS / TCLASS when using DTLS"));
	printf("      --dtls-local-port=PORT      %s\n", _("Set local port for DTLS and ESP datagrams"));

	printf("\n%s:\n", _("Authentication (two-phase)"));
	printf("  -C, --cookie=COOKIE             %s\n", _("Use authentication cookie COOKIE"));
	printf("      --cookie-on-stdin           %s\n", _("Read cookie from standard input"));
	printf("      --authenticate              %s\n", _("Authenticate only and print login info"));
	printf("      --cookieonly                %s\n", _("Fetch and print cookie only; don't connect"));
	printf("      --printcookie               %s\n", _("Print cookie before connecting"));

#ifndef _WIN32
	printf("\n%s:\n", _("Process control"));
	printf("  -b, --background                %s\n", _("Continue in background after startup"));
	printf("      --pid-file=PIDFILE          %s\n", _("Write the daemon's PID to this file"));
	printf("  -U, --setuid=USER               %s\n", _("Drop privileges after connecting"));
#endif

	printf("\n%s:\n", _("Logging (two-phase)"));
#ifndef _WIN32
	printf("  -l, --syslog                    %s\n", _("Use syslog for progress messages"));
#endif
	printf("  -v, --verbose                   %s\n", _("More output"));
	printf("  -q, --quiet                     %s\n", _("Less output"));
	printf("      --dump-http-traffic         %s\n", _("Dump HTTP authentication traffic (implies --verbose)"));
	printf("      --timestamp                 %s\n", _("Prepend timestamp to progress messages"));

	printf("\n%s:\n", _("VPN configuration script"));
	printf("  -i, --interface=IFNAME          %s\n", _("Use IFNAME for tunnel interface"));
	printf("  -s, --script=SCRIPT             %s\n", _("Shell command line for using a vpnc-compatible config script"));
	printf("                                  %s: \"%s\"\n", _("default"), default_vpncscript);
#ifndef _WIN32
	printf("  -S, --script-tun                %s\n", _("Pass traffic to 'script' program, not tun"));
#endif

	printf("\n%s:\n", _("Tunnel control"));
	printf("      --disable-ipv6              %s\n", _("Do not ask for IPv6 connectivity"));
	printf("  -x, --xmlconfig=CONFIG          %s\n", _("XML config file"));
	printf("  -m, --mtu=MTU                   %s\n", _("Request MTU from server (legacy servers only)"));
	printf("      --base-mtu=MTU              %s\n", _("Indicate path MTU to/from server"));
	printf("  -d, --deflate                   %s\n", _("Enable stateful compression (default is stateless only)"));
	printf("  -D, --no-deflate                %s\n", _("Disable all compression"));
	printf("      --force-dpd=INTERVAL        %s\n", _("Set minimum Dead Peer Detection interval"));
	printf("      --pfs                       %s\n", _("Require perfect forward secrecy"));
	printf("      --no-dtls                   %s\n", _("Disable DTLS and ESP"));
	printf("      --dtls-ciphers=LIST         %s\n", _("OpenSSL ciphers to support for DTLS"));
	printf("  -Q, --queue-len=LEN             %s\n", _("Set packet queue limit to LEN pkts"));

	printf("\n%s:\n", _("Local system information"));
	printf("      --useragent=STRING          %s\n", _("HTTP header User-Agent: field"));
	printf("      --local-hostname=STRING     %s\n", _("Local hostname to advertise to server"));
	printf("      --os=STRING                 %s\n", _("OS type (linux,linux-64,win,...) to report"));
	printf("      --version-string=STRING     %s\n", _("reported version string during authentication"));
	printf("                                  (%s %s)\n", _("default:"), openconnect_version_str);

#ifndef _WIN32
	printf("\n%s:\n", _("Trojan binary (CSD) execution"));
	printf("      --csd-user=USER             %s\n", _("Drop privileges during trojan execution"));
	printf("      --csd-wrapper=SCRIPT        %s\n", _("Run SCRIPT instead of trojan binary"));
#endif

	printf("\n%s:\n", _("Server bugs"));
	printf("      --no-http-keepalive         %s\n", _("Disable HTTP connection re-use"));
	printf("      --no-xmlpost                %s\n", _("Do not attempt XML POST authentication"));

	printf("\n");

	helpmessage();
	exit(1);
}


static FILE *config_file = NULL;
static int config_line_num = 0;

static char *xstrdup(const char *arg)
{
	char *ret;

	if (!arg)
		return NULL;

	ret = strdup(arg);

	if (!ret) {
		fprintf(stderr, _("Failed to allocate string\n"));
		exit(1);
	}
	return ret;
}

/* There are three ways to handle config_arg:
 *
 * 1. We only care about it transiently and it can be lost entirely
 *    (e.g. vpninfo->reconnect_timeout = atoi(config_arg);
 * 2. We need to keep it, but it's a static string and will never be freed
 *    so when it's part of argv[] we can use it in place (unless it needs
 *    converting to UTF-8), but when it comes from a file we have to strdup()
 *    because otherwise it'll be overwritten.
 *    For this we use the keep_config_arg() macro below.
 * 3. It may be freed during normal operation, so we have to use strdup()
 *    or convert_arg_to_utf8() even when it's an option from argv[].
 *    (e.g. vpninfo->cert_password).
 *    For this we use the dup_config_arg() macro below.
 */

#define keep_config_arg() \
	(config_file ? xstrdup(config_arg) : convert_arg_to_utf8(argv, config_arg))

#define dup_config_arg() __dup_config_arg(argv, config_arg)

static inline char *__dup_config_arg(char **argv, char *config_arg)
{
	char *res;

	if (config_file || is_arg_utf8(config_arg))
	    return xstrdup(config_arg);

	res = convert_arg_to_utf8(argv, config_arg);
	/* Force a copy, even if conversion failed */
	if (res == config_arg)
		res = xstrdup(res);
	return res;
}

static int next_option(int argc, char **argv, char **config_arg)
{
	/* These get re-used */
	static char *line_buf = NULL;
	static size_t line_size = 0;

	ssize_t llen;
	int opt, optlen = 0;
	const struct option *this;
	char *line;
	int ate_equals = 0;

 next:
	if (!config_file) {
		opt = getopt_long(argc, argv,
#ifdef _WIN32
				  "C:c:Dde:F:g:hi:k:m:P:p:Q:qs:u:Vvx:",
#else
				  "bC:c:Dde:F:g:hi:k:lm:P:p:Q:qSs:U:u:Vvx:",
#endif
				  long_options, NULL);

		*config_arg = optarg;
		return opt;
	}

	llen = getline(&line_buf, &line_size, config_file);
	if (llen < 0) {
		if (feof(config_file)) {
			fclose(config_file);
			config_file = NULL;
			goto next;
		}
		fprintf(stderr, _("Failed to get line from config file: %s\n"),
			strerror(errno));
		exit(1);
	}
	line = line_buf;

	/* Strip the trailing newline (coping with DOS newlines) */
	if (llen && line[llen-1] == '\n')
		line[--llen] = 0;
	if (llen && line[llen-1] == '\r')
		line[--llen] = 0;

	/* Skip and leading whitespace */
	while (line[0] == ' ' || line[0] == '\t' || line[0] == '\r')
		line++;

	/* Ignore comments and empty lines */
	if (!line[0] || line[0] == '#') {
		config_line_num++;
		goto next;
	}

	/* Try to match on a known option... naïvely. This could be improved. */
	for (this = long_options; this->name; this++) {
		optlen = strlen(this->name);
		/* If the option isn't followed by whitespace or NUL, or
		   perhaps an equals sign if the option takes an argument,
		   then it's not a match */
		if (!strncmp(this->name, line, optlen) &&
		    (!line[optlen] || line[optlen] == ' ' || line[optlen] == '\t' ||
		     line[optlen] == '='))
			break;
	}
	if (!this->name) {
		char *l;

		for (l = line; *l && *l != ' ' && *l != '\t'; l++)
			;

		*l = 0;
		fprintf(stderr, _("Unrecognised option at line %d: '%s'\n"),
			config_line_num, line);
		return '?';
	}
	line += optlen;
	while (*line == ' ' || *line == '\t' ||
	       (*line == '=' && this->has_arg && !ate_equals && ++ate_equals))
		line++;

	if (!this->has_arg && *line) {
		fprintf(stderr, _("Option '%s' does not take an argument at line %d\n"),
			this->name, config_line_num);
		return '?';
	} else if (this->has_arg == 1 && !*line) {
		fprintf(stderr, _("Option '%s' requires an argument at line %d\n"),
			this->name, config_line_num);
		return '?';
	} else if (this->has_arg == 2 && !*line) {
		line = NULL;
	}

	config_line_num++;
	*config_arg = line;
	return this->val;

}

#ifndef _WIN32
static void get_uids(const char *config_arg, uid_t *uid, gid_t *gid)
{
	char *strend;
	struct passwd *pw;
	int e;

	*uid = strtol(config_arg, &strend, 0);
	if (strend[0]) {
		pw = getpwnam(config_arg);
		if (!pw) {
			e = errno;
			fprintf(stderr, _("Invalid user \"%s\": %s\n"),
				config_arg, strerror(e));
			exit(1);
		}
		*uid = pw->pw_uid;
		*gid = pw->pw_gid;
	} else {
		pw = getpwuid(*uid);
		if (!pw) {
			e = errno;
			fprintf(stderr, _("Invalid user ID \"%d\": %s\n"),
				(int)*uid, strerror(e));
			exit(1);
		}
		*gid = pw->pw_gid;
	}
}
#endif

int main(int argc, char **argv)
{
	struct openconnect_info *vpninfo;
	char *urlpath = NULL;
	struct oc_vpn_option *gai;
	char *ip;
	const char *ssl_compr, *udp_compr;
	char *proxy = getenv("https_proxy");
	char *vpnc_script = NULL;
	const struct oc_ip_info *ip_info;
	int autoproxy = 0;
	int opt;
	char *pidfile = NULL;
	FILE *fp = NULL;
	char *config_arg;
	char *config_filename;
	char *token_str = NULL;
	oc_token_mode_t token_mode = OC_TOKEN_MODE_NONE;
	int reconnect_timeout = 300;
	int ret;
#ifdef HAVE_NL_LANGINFO
	char *charset;
#endif
#ifndef _WIN32
	struct sigaction sa;
	struct utsname utsbuf;
	int use_syslog = 0;
#endif

#ifdef ENABLE_NLS
	bindtextdomain("openconnect", LOCALEDIR);
#endif

	if (!setlocale(LC_ALL, ""))
		fprintf(stderr,
			_("WARNING: Cannot set locale: %s\n"), strerror(errno));

#ifdef HAVE_NL_LANGINFO
	charset = nl_langinfo(CODESET);
	if (charset && strcmp(charset, "UTF-8"))
		legacy_charset = strdup(charset);

#ifndef HAVE_ICONV
	if (legacy_charset)
		fprintf(stderr,
			_("WARNING: This version of openconnect was built without iconv\n"
			  "         support but you appear to be using the legacy character\n"
			  "         set \"%s\". Expect strangeness.\n"), legacy_charset);
#endif /* !HAVE_ICONV */
#endif /* HAVE_NL_LANGINFO */

	if (strcmp(openconnect_version_str, openconnect_binary_version)) {
		fprintf(stderr, _("WARNING: This version of openconnect is %s but\n"
				  "         the libopenconnect library is %s\n"),
			openconnect_binary_version, openconnect_version_str);
	}

	openconnect_init_ssl();

	vpninfo = openconnect_vpninfo_new((char *)"Open AnyConnect VPN Agent",
		validate_peer_cert, NULL, process_auth_form_cb, write_progress, NULL);
	if (!vpninfo) {
		fprintf(stderr, _("Failed to allocate vpninfo structure\n"));
		exit(1);
	}

	vpninfo->cbdata = vpninfo;
#ifdef _WIN32
	set_default_vpncscript();
#else
	vpninfo->use_tun_script = 0;
	vpninfo->uid = getuid();
	vpninfo->gid = getgid();

	if (!uname(&utsbuf)) {
		openconnect_set_localname(vpninfo, utsbuf.nodename);
	}
#endif

	while ((opt = next_option(argc, argv, &config_arg))) {

		if (opt < 0)
			break;

		switch (opt) {
#ifndef _WIN32
		case 'b':
			background = 1;
			break;
		case 'l':
			use_syslog = 1;
			break;
		case 'S':
			vpninfo->use_tun_script = 1;
			break;
		case 'U':
			get_uids(config_arg, &vpninfo->uid, &vpninfo->gid);
			break;
		case OPT_CSD_USER:
			get_uids(config_arg, &vpninfo->uid_csd, &vpninfo->gid_csd);
			vpninfo->uid_csd_given = 1;
			break;
		case OPT_CSD_WRAPPER:
			vpninfo->csd_wrapper = keep_config_arg();
			break;
#endif /* !_WIN32 */
		case 'F':
			add_form_field(keep_config_arg());
			break;
		case OPT_PROTOCOL:
			if (openconnect_set_protocol(vpninfo, config_arg))
				exit(1);
			break;
		case OPT_JUNIPER:
			fprintf(stderr, "WARNING: Juniper Network Connect support is experimental.\n");
			fprintf(stderr, "It will probably be superseded by Junos Pulse support.\n");
			openconnect_set_protocol(vpninfo, "nc");
			break;
		case OPT_CONFIGFILE:
			if (config_file) {
				fprintf(stderr, _("Cannot use 'config' option inside config file\n"));
				exit(1);
			}
			config_filename = keep_config_arg(); /* Convert to UTF-8 */
			config_file = openconnect_fopen_utf8(vpninfo, config_filename, "r");
			if (config_filename != config_arg)
				free(config_filename);
			if (!config_file) {
				fprintf(stderr, _("Cannot open config file '%s': %s\n"),
					config_arg, strerror(errno));
				exit(1);
			}
			config_line_num = 1;
			/* The next option will come from the file... */
			break;
		case OPT_COMPRESSION:
			if (!strcmp(config_arg, "none") ||
			    !strcmp(config_arg, "off"))
				openconnect_set_compression_mode(vpninfo, OC_COMPRESSION_MODE_NONE);
			else if (!strcmp(config_arg, "all"))
				openconnect_set_compression_mode(vpninfo, OC_COMPRESSION_MODE_ALL);
			else if (!strcmp(config_arg, "stateless"))
				openconnect_set_compression_mode(vpninfo, OC_COMPRESSION_MODE_STATELESS);
			else {
				fprintf(stderr, _("Invalid compression mode '%s'\n"),
					config_arg);
				exit(1);
			}
			break;
		case OPT_CAFILE:
			openconnect_set_cafile(vpninfo, dup_config_arg());
			break;
		case OPT_PIDFILE:
			pidfile = keep_config_arg();
			break;
		case OPT_PFS:
			openconnect_set_pfs(vpninfo, 1);
			break;
		case OPT_SERVERCERT:
			server_cert = keep_config_arg();
			openconnect_set_system_trust(vpninfo, 0);
			break;
		case OPT_RESOLVE:
			ip = strchr(config_arg, ':');
			if (!ip) {
				fprintf(stderr, _("Missing colon in resolve option\n"));
				exit(1);
			}
			gai = malloc(sizeof(*gai) + strlen(config_arg) + 1);
			if (!gai) {
				fprintf(stderr, _("Failed to allocate memory\n"));
				exit(1);
			}
			gai->next = gai_overrides;
			gai_overrides = gai;
			gai->option = (void *)(gai + 1);
			memcpy(gai->option, config_arg, strlen(config_arg) + 1);
			gai->option[ip - config_arg] = 0;
			gai->value = gai->option + (ip - config_arg) + 1;
			break;
		case OPT_NO_DTLS:
			vpninfo->dtls_state = DTLS_DISABLED;
			break;
		case OPT_COOKIEONLY:
			cookieonly = 1;
			break;
		case OPT_PRINTCOOKIE:
			cookieonly = 2;
			break;
		case OPT_AUTHENTICATE:
			cookieonly = 3;
			break;
		case OPT_COOKIE_ON_STDIN:
			read_stdin(&vpninfo->cookie, 0, 0);
			/* If the cookie is empty, ignore it */
			if (!*vpninfo->cookie)
				vpninfo->cookie = NULL;
			break;
		case OPT_PASSWORD_ON_STDIN:
			read_stdin(&password, 0, 0);
			allow_stdin_read = 1;
			break;
		case OPT_NO_PASSWD:
			vpninfo->nopasswd = 1;
			break;
		case OPT_NO_XMLPOST:
			openconnect_set_xmlpost(vpninfo, 0);
			break;
		case OPT_NON_INTER:
			non_inter = 1;
			break;
		case OPT_RECONNECT_TIMEOUT:
			reconnect_timeout = atoi(config_arg);
			break;
		case OPT_DTLS_CIPHERS:
			vpninfo->dtls_ciphers = keep_config_arg();
			break;
		case OPT_DTLS12_CIPHERS:
			vpninfo->dtls12_ciphers = keep_config_arg();
			break;
		case OPT_AUTHGROUP:
			authgroup = keep_config_arg();
			break;
		case 'C':
			vpninfo->cookie = dup_config_arg();
			break;
		case 'c':
			vpninfo->cert = dup_config_arg();
			break;
		case 'e':
			vpninfo->cert_expire_warning = 86400 * atoi(config_arg);
			break;
		case 'k':
			vpninfo->sslkey = dup_config_arg();
			break;
		case 'd':
			vpninfo->req_compr = COMPR_ALL;
			break;
		case 'D':
			vpninfo->req_compr = 0;
			break;
		case 'g':
			free(urlpath);
			urlpath = dup_config_arg();
			break;
		case 'h':
			usage();
			break;
		case 'i':
			vpninfo->ifname = dup_config_arg();
			break;
		case 'm': {
			int mtu = atol(config_arg);
			if (mtu < 576) {
				fprintf(stderr, _("MTU %d too small\n"), mtu);
				mtu = 576;
			}
			openconnect_set_reqmtu(vpninfo, mtu);
			break;
		}
		case OPT_BASEMTU:
			vpninfo->basemtu = atol(config_arg);
			if (vpninfo->basemtu < 576) {
				fprintf(stderr, _("MTU %d too small\n"), vpninfo->basemtu);
				vpninfo->basemtu = 576;
			}
			break;
		case 'p':
			vpninfo->cert_password = dup_config_arg();
			break;
		case 'P':
			proxy = keep_config_arg();
			autoproxy = 0;
			break;
		case OPT_PROXY_AUTH:
			openconnect_set_proxy_auth(vpninfo, config_arg);
			break;
		case OPT_HTTP_AUTH:
			openconnect_set_http_auth(vpninfo, config_arg);
			break;
		case OPT_NO_PROXY:
			autoproxy = 0;
			proxy = NULL;
			break;
		case OPT_NO_SYSTEM_TRUST:
			openconnect_set_system_trust(vpninfo, 0);
			break;
		case OPT_LIBPROXY:
			autoproxy = 1;
			proxy = NULL;
			break;
		case OPT_NO_HTTP_KEEPALIVE:
			fprintf(stderr,
				_("Disabling all HTTP connection re-use due to --no-http-keepalive option.\n"
				  "If this helps, please report to <openconnect-devel@lists.infradead.org>.\n"));
			vpninfo->no_http_keepalive = 1;
			break;
		case OPT_NO_CERT_CHECK:
			fprintf(stderr,
				_("The --no-cert-check option was insecure and has been removed.\n"
				  "Fix your server's certificate or use --servercert to trust it.\n"));
			exit(1);
			break;
		case 's':
			vpnc_script = dup_config_arg();
			break;
		case 'u':
			free(username);
			username = dup_config_arg();
			break;
		case OPT_DISABLE_IPV6:
			vpninfo->disable_ipv6 = 1;
			break;
		case 'Q':
			vpninfo->max_qlen = atol(config_arg);
			if (!vpninfo->max_qlen) {
				fprintf(stderr, _("Queue length zero not permitted; using 1\n"));
				vpninfo->max_qlen = 1;
			}
			break;
		case 'q':
			verbose = PRG_ERR;
			break;
		case OPT_DUMP_HTTP:
			vpninfo->dump_http_traffic = 1;
			break;
		case 'v':
			verbose++;
			break;
		case 'V':
			printf(_("OpenConnect version %s\n"), openconnect_version_str);
			print_build_opts();
			print_supported_protocols();
			exit(0);
		case 'x':
			vpninfo->xmlconfig = keep_config_arg();
			vpninfo->write_new_config = write_new_config;
			break;
		case OPT_KEY_PASSWORD_FROM_FSID:
			do_passphrase_from_fsid = 1;
			break;
		case OPT_USERAGENT:
			free(vpninfo->useragent);
			vpninfo->useragent = dup_config_arg();
			break;
		case OPT_VERSION:
			free(vpninfo->version_string);
			vpninfo->version_string = dup_config_arg();
			break;
		case OPT_LOCAL_HOSTNAME:
			openconnect_set_localname(vpninfo, config_arg);
			break;
		case OPT_FORCE_DPD:
			openconnect_set_dpd(vpninfo, atoi(config_arg));
			break;
		case OPT_DTLS_LOCAL_PORT:
			vpninfo->dtls_local_port = atoi(config_arg);
			break;
		case OPT_TOKEN_MODE:
			if (strcasecmp(config_arg, "rsa") == 0) {
				token_mode = OC_TOKEN_MODE_STOKEN;
			} else if (strcasecmp(config_arg, "totp") == 0) {
				token_mode = OC_TOKEN_MODE_TOTP;
			} else if (strcasecmp(config_arg, "hotp") == 0) {
				token_mode = OC_TOKEN_MODE_HOTP;
			} else if (strcasecmp(config_arg, "yubioath") == 0) {
				token_mode = OC_TOKEN_MODE_YUBIOATH;
			} else {
				fprintf(stderr, _("Invalid software token mode \"%s\"\n"),
					config_arg);
				exit(1);
			}
			break;
		case OPT_TOKEN_SECRET:
			token_str = keep_config_arg();
			break;
		case OPT_OS:
			if (openconnect_set_reported_os(vpninfo, config_arg)) {
				fprintf(stderr, _("Invalid OS identity \"%s\"\n"),
					config_arg);
				exit(1);
			}
			if (!strcmp(config_arg, "android") || !strcmp(config_arg, "apple-ios")) {
				/* generic defaults */
				openconnect_set_mobile_info(vpninfo,
					xstrdup("1.0"),
					dup_config_arg(),
					xstrdup("AAAAAAAAAAAAAAAAAAAAAAAAAAAAAAAAAAAAAAAA"));
			}
			break;
		case OPT_PASSTOS:
			openconnect_set_pass_tos(vpninfo, 1);
			break;
		case OPT_TIMESTAMP:
			timestamp = 1;
			break;
#ifdef OPENCONNECT_GNUTLS
		case OPT_GNUTLS_DEBUG:
			gnutls_global_set_log_level(atoi(config_arg));
			gnutls_global_set_log_function(oc_gnutls_log_func);
			break;
#endif
		default:
			usage();
		}
	}

	if (gai_overrides)
		openconnect_override_getaddrinfo(vpninfo, gai_override_cb);

	if (optind < argc - 1) {
		fprintf(stderr, _("Too many arguments on command line\n"));
		usage();
	} else if (optind > argc - 1) {
		fprintf(stderr, _("No server specified\n"));
		usage();
	}

	if (!vpninfo->sslkey)
		vpninfo->sslkey = vpninfo->cert;

	if (vpninfo->dump_http_traffic && verbose < PRG_DEBUG)
		verbose = PRG_DEBUG;

	vpninfo->progress = write_progress;

	if (autoproxy) {
#ifdef LIBPROXY_HDR
		vpninfo->proxy_factory = px_proxy_factory_new();
#else
		fprintf(stderr, _("This version of openconnect was built without libproxy support\n"));
		exit(1);
#endif
	}

	if (token_mode != OC_TOKEN_MODE_NONE)
		init_token(vpninfo, token_mode, token_str);

	if (proxy && openconnect_set_http_proxy(vpninfo, strdup(proxy)))
		exit(1);

#if !defined(_WIN32) && !defined(__native_client__)
	if (use_syslog) {
		openlog("openconnect", LOG_PID, LOG_DAEMON);
		vpninfo->progress = syslog_progress;
	}
#endif /* !_WIN32 && !__native_client__ */

#ifndef _WIN32
	memset(&sa, 0, sizeof(sa));

	sa.sa_handler = handle_signal;
	sigaction(SIGTERM, &sa, NULL);
	sigaction(SIGINT, &sa, NULL);
	sigaction(SIGHUP, &sa, NULL);
	sigaction(SIGUSR2, &sa, NULL);
#endif /* !_WIN32 */

	sig_cmd_fd = openconnect_setup_cmd_pipe(vpninfo);
	if (sig_cmd_fd < 0) {
		fprintf(stderr, _("Error opening cmd pipe\n"));
		exit(1);
	}

	if (vpninfo->sslkey && do_passphrase_from_fsid)
		openconnect_passphrase_from_fsid(vpninfo);

	if (config_lookup_host(vpninfo, argv[optind]))
		exit(1);

	if (!vpninfo->hostname) {
		char *url = strdup(argv[optind]);

		if (openconnect_parse_url(vpninfo, url))
			exit(1);

		free(url);
	}

	/* Historically, the path in the URL superseded the one in the
	 * --usergroup argument, just because of the order in which they
	 * were processed. Preserve that behaviour. */
	if (urlpath && !vpninfo->urlpath) {
		vpninfo->urlpath = urlpath;
		urlpath = NULL;
	}
	free(urlpath);

	if (!vpninfo->cookie && openconnect_obtain_cookie(vpninfo)) {
		if (vpninfo->csd_scriptname) {
			unlink(vpninfo->csd_scriptname);
			vpninfo->csd_scriptname = NULL;
		}
		fprintf(stderr, _("Failed to obtain WebVPN cookie\n"));
		exit(1);
	}

	if (cookieonly == 3) {
		/* --authenticate */
		printf("COOKIE='%s'\n", vpninfo->cookie);
		printf("HOST='%s'\n", openconnect_get_hostname(vpninfo));
		printf("FINGERPRINT='%s'\n",
		       openconnect_get_peer_cert_hash(vpninfo));
		openconnect_vpninfo_free(vpninfo);
		exit(0);
	} else if (cookieonly) {
		printf("%s\n", vpninfo->cookie);
		if (cookieonly == 1) {
			/* We use cookieonly=2 for 'print it and continue' */
			openconnect_vpninfo_free(vpninfo);
			exit(0);
		}
	}
	if (openconnect_make_cstp_connection(vpninfo)) {
		fprintf(stderr, _("Creating SSL connection failed\n"));
		openconnect_vpninfo_free(vpninfo);
		exit(1);
	}

	if (!vpnc_script)
		vpnc_script = xstrdup(default_vpncscript);

	STRDUP(vpninfo->vpnc_script, vpnc_script);

	if (vpninfo->dtls_state != DTLS_DISABLED &&
	    openconnect_setup_dtls(vpninfo, 60)) {
		/* Disable DTLS if we cannot set it up, otherwise
		 * reconnects end up in infinite loop trying to connect
		 * to non existing DTLS */
		vpninfo->dtls_state = DTLS_DISABLED;
		fprintf(stderr, _("Set up UDP failed; using SSL instead\n"));
	}

	openconnect_get_ip_info(vpninfo, &ip_info, NULL, NULL);

	ssl_compr = openconnect_get_cstp_compression(vpninfo);
	udp_compr = openconnect_get_dtls_compression(vpninfo);
	vpn_progress(vpninfo, PRG_INFO,
		     _("Connected as %s%s%s, using SSL%s%s, with %s%s%s %s\n"),
		     ip_info->addr?:"",
		     (ip_info->netmask6 && ip_info->addr) ? " + " : "",
		     ip_info->netmask6 ? : "",
		     ssl_compr ? " + " : "", ssl_compr ? : "",
		     vpninfo->proto->udp_protocol ? : "UDP", udp_compr ? " + " : "", udp_compr ? : "",
		     (vpninfo->dtls_state == DTLS_DISABLED || vpninfo->dtls_state == DTLS_NOSECRET ? _("disabled") : _("in progress")));

	if (!vpninfo->vpnc_script) {
		vpn_progress(vpninfo, PRG_INFO,
			     _("No --script argument provided; DNS and routing are not configured\n"));
		vpn_progress(vpninfo, PRG_INFO,
			     _("See http://www.infradead.org/openconnect/vpnc-script.html\n"));
	}

#ifndef _WIN32
	if (background) {
		int pid;

		/* Open the pidfile before forking, so we can report errors
		   more sanely. It's *possible* that we'll fail to write to
		   it, but very unlikely. */
		if (pidfile != NULL) {
			fp = openconnect_fopen_utf8(vpninfo, pidfile, "w");
			if (!fp) {
				fprintf(stderr, _("Failed to open '%s' for write: %s\n"),
					pidfile, strerror(errno));
				openconnect_vpninfo_free(vpninfo);
				exit(1);
			}
		}
		if ((pid = fork())) {
			if (fp) {
				fprintf(fp, "%d\n", pid);
				fclose(fp);
			}
			vpn_progress(vpninfo, PRG_INFO,
				     _("Continuing in background; pid %d\n"),
				     pid);
			openconnect_vpninfo_free(vpninfo);
			exit(0);
		}
		if (fp)
			fclose(fp);
	}
#endif

	openconnect_set_loglevel(vpninfo, verbose);

	while (1) {
		ret = openconnect_mainloop(vpninfo, reconnect_timeout, RECONNECT_INTERVAL_MIN);
		if (ret)
			break;

		vpn_progress(vpninfo, PRG_INFO, _("User requested reconnect\n"));
	}

	if (fp)
		unlink(pidfile);

	switch (ret) {
	case -EPERM:
		vpn_progress(vpninfo, PRG_ERR, _("Cookie was rejected on reconnection; exiting.\n"));
		ret = 2;
		break;
	case -EPIPE:
		vpn_progress(vpninfo, PRG_ERR, _("Session terminated by server; exiting.\n"));
		ret = 1;
		break;
	case -EINTR:
		vpn_progress(vpninfo, PRG_INFO, _("User cancelled (SIGINT/SIGTERM); exiting.\n"));
		ret = 0;
		break;
	case -ECONNABORTED:
		vpn_progress(vpninfo, PRG_INFO, _("User detached from session (SIGHUP); exiting.\n"));
		ret = 0;
		break;
	default:
		vpn_progress(vpninfo, PRG_ERR, _("Unknown error; exiting.\n"));
		ret = 1;
		break;
	}

	openconnect_vpninfo_free(vpninfo);
	exit(ret);
}

static int write_new_config(void *_vpninfo, const char *buf, int buflen)
{
	struct openconnect_info *vpninfo = _vpninfo;
	int config_fd;
	int err;

	config_fd = openconnect_open_utf8(vpninfo, vpninfo->xmlconfig,
					  O_WRONLY|O_TRUNC|O_CREAT|O_BINARY);
	if (config_fd < 0) {
		err = errno;
		fprintf(stderr, _("Failed to open %s for write: %s\n"),
			vpninfo->xmlconfig, strerror(err));
		return -err;
	}

	/* FIXME: We should actually write to a new tempfile, then rename */
	if (write(config_fd, buf, buflen) != buflen) {
		err = errno;
		fprintf(stderr, _("Failed to write config to %s: %s\n"),
			vpninfo->xmlconfig, strerror(err));
		close(config_fd);
		return -err;
	}

	close(config_fd);
	return 0;
}

static void __attribute__ ((format(printf, 3, 4)))
    write_progress(void *_vpninfo, int level, const char *fmt, ...)
{
	FILE *outf = level ? stdout : stderr;
	va_list args;

	if (cookieonly)
		outf = stderr;

	if (verbose >= level) {
		if (timestamp) {
			char ts[64];
			time_t t = time(NULL);
			struct tm *tm = localtime(&t);

			strftime(ts, 64, "[%Y-%m-%d %H:%M:%S] ", tm);
			fprintf(outf, "%s", ts);
		}
		va_start(args, fmt);
		vfprintf(outf, fmt, args);
		va_end(args);
		fflush(outf);
	}
}

struct accepted_cert {
	struct accepted_cert *next;
	char *fingerprint;
	char *host;
	int port;
} *accepted_certs;

static int validate_peer_cert(void *_vpninfo, const char *reason)
{
	struct openconnect_info *vpninfo = _vpninfo;
	const char *fingerprint;
	struct accepted_cert *this;

	if (server_cert) {
		int err = openconnect_check_peer_cert_hash(vpninfo, server_cert);

		if (!err)
			return 0;

		if (err < 0)
			vpn_progress(vpninfo, PRG_ERR,
				     _("Could not calculate hash of server's certificate\n"));
		else
			vpn_progress(vpninfo, PRG_ERR,
				     _("Server SSL certificate didn't match: %s\n"),
				     openconnect_get_peer_cert_hash(vpninfo));

		return -EINVAL;
	}

	fingerprint = openconnect_get_peer_cert_hash(vpninfo);

	for (this = accepted_certs; this; this = this->next) {
		if (!strcasecmp(this->host, vpninfo->hostname) &&
		    this->port == vpninfo->port &&
		    !openconnect_check_peer_cert_hash(vpninfo, this->fingerprint))
			return 0;
	}

	while (1) {
		char *details;
		char *response = NULL;

		fprintf(stderr, _("\nCertificate from VPN server \"%s\" failed verification.\n"
			 "Reason: %s\n"), vpninfo->hostname, reason);

		fprintf(stderr, _("To trust this server in future, perhaps add this to your command line:\n"));
		fprintf(stderr, _("    --servercert %s\n"), fingerprint);

		if (non_inter)
			return -EINVAL;

		fprintf(stderr, _("Enter '%s' to accept, '%s' to abort; anything else to view: "),
		       _("yes"), _("no"));

		read_stdin(&response, 0, 0);
		if (!response)
			return -EINVAL;

		if (!strcasecmp(response, _("yes"))) {
			struct accepted_cert *newcert = malloc(sizeof(*newcert));
			if (newcert) {
				newcert->next = accepted_certs;
				accepted_certs = newcert;
				newcert->fingerprint = strdup(fingerprint);
				newcert->host = strdup(vpninfo->hostname);
				newcert->port = vpninfo->port;
			}
			free(response);
			return 0;
		}
		if (!strcasecmp(response, _("no"))) {
			free(response);
			return -EINVAL;
		}
		free(response);

		details = openconnect_get_peer_cert_details(vpninfo);
		fputs(details, stderr);
		openconnect_free_cert_info(vpninfo, details);
		fprintf(stderr, _("Server key hash: %s\n"), fingerprint);
	}
}

static int match_choice_label(struct openconnect_info *vpninfo,
			      struct oc_form_opt_select *select_opt,
			      char *label)
{
	int i, input_len, partial_matches = 0;
	char *match = NULL;

	input_len = strlen(label);
	if (input_len < 1)
		return -EINVAL;

	for (i = 0; i < select_opt->nr_choices; i++) {
		struct oc_choice *choice = select_opt->choices[i];

		if (!strncasecmp(label, choice->label, input_len)) {
			if (strlen(choice->label) == input_len) {
				select_opt->form._value = choice->name;
				return 0;
			} else {
				match = choice->name;
				partial_matches++;
			}
		}
	}

	if (partial_matches == 1) {
		select_opt->form._value = match;
		return 0;
	} else if (partial_matches > 1) {
		vpn_progress(vpninfo, PRG_ERR,
			     _("Auth choice \"%s\" matches multiple options\n"), label);
		return -EINVAL;
	} else {
		vpn_progress(vpninfo, PRG_ERR, _("Auth choice \"%s\" not available\n"), label);
		return -EINVAL;
	}
}

static char *prompt_for_input(const char *prompt,
			      struct openconnect_info *vpninfo,
			      int hidden)
{
	char *response = NULL;

	fprintf(stderr, "%s", prompt);
	fflush(stderr);

	if (non_inter) {
		if (allow_stdin_read) {
			read_stdin(&response, hidden, 1);
		}
		if (response == NULL) {
			fprintf(stderr, "***\n");
			vpn_progress(vpninfo, PRG_ERR,
			     _("User input required in non-interactive mode\n"));
		}
		return response;
	}

	read_stdin(&response, hidden, 0);
	return response;
}

static int prompt_opt_select(struct openconnect_info *vpninfo,
			     struct oc_form_opt_select *select_opt,
			     char **saved_response)
{
	int i;
	char *response;

	if (!select_opt->nr_choices)
		return -EINVAL;

retry:
	fprintf(stderr, "%s [", select_opt->form.label);
	for (i = 0; i < select_opt->nr_choices; i++) {
		struct oc_choice *choice = select_opt->choices[i];
		if (i)
			fprintf(stderr, "|");

		fprintf(stderr, "%s", choice->label);
	}
	fprintf(stderr, "]:");

	if (select_opt->nr_choices == 1) {
		response = strdup(select_opt->choices[0]->label);
		fprintf(stderr, "%s\n", response);
	} else
		response = prompt_for_input("", vpninfo, 0);

	if (!response)
		return -EINVAL;

	if (match_choice_label(vpninfo, select_opt, response) < 0) {
		free(response);
		goto retry;
	}

	if (saved_response)
		*saved_response = response;
	else
		free(response);

	return 0;
}
struct form_field {
	struct form_field *next;
	char *form_id;
	char *opt_id;
	char *value;
};
static struct form_field *form_fields = NULL;

static void add_form_field(char *arg)
{
	struct form_field *ff;
	char *opt, *value = strchr(arg, '=');

	if (!value || value == arg) {
	bad_field:
		fprintf(stderr, "Form field invalid. Use --form-entry=FORM_ID:OPT_NAME=VALUE\n");
		exit(1);
	}
	*(value++) = 0;
	opt = strchr(arg, ':');
	if (!opt || opt == arg)
		goto bad_field;
	*(opt++) = 0;

	ff = malloc(sizeof(*ff));
	if (!ff) {
		fprintf(stderr, "Out of memory for form field\n");
		exit(1);
	}
	ff->form_id = arg;
	ff->opt_id = opt;
	ff->value = value;
	ff->next = form_fields;
	form_fields = ff;
}

static char *saved_form_field(struct openconnect_info *vpninfo, const char *form_id, const char *opt_id)
{
	struct form_field *ff = form_fields;

	while (ff) {
		if (!strcmp(form_id, ff->form_id) && !strcmp(ff->opt_id, opt_id))
			return strdup(ff->value);
		ff = ff->next;
	}
	return NULL;
}

/* Return value:
 *  < 0, on error
 *  = 0, when form was parsed and POST required
 *  = 1, when response was cancelled by user
 */
static int process_auth_form_cb(void *_vpninfo,
				struct oc_auth_form *form)
{
	struct openconnect_info *vpninfo = _vpninfo;
	struct oc_form_opt *opt;
	int empty = 1;

	if (form->banner && verbose > PRG_ERR)
		fprintf(stderr, "%s\n", form->banner);

	if (form->error)
		fprintf(stderr, "%s\n", form->error);

	if (form->message && verbose > PRG_ERR)
		fprintf(stderr, "%s\n", form->message);

	/* Special handling for GROUP: field if present, as different group
	   selections can make other fields disappear/reappear */
	if (form->authgroup_opt) {
		if (!authgroup)
			authgroup = saved_form_field(vpninfo, form->auth_id, form->authgroup_opt->form.name);
		if (!authgroup ||
		    match_choice_label(vpninfo, form->authgroup_opt, authgroup) != 0) {
			if (prompt_opt_select(vpninfo, form->authgroup_opt, &authgroup) < 0)
				goto err;
		}
		if (!authgroup_set) {
			authgroup_set = 1;
			return OC_FORM_RESULT_NEWGROUP;
		}
	}

	for (opt = form->opts; opt; opt = opt->next) {

		if (opt->flags & OC_FORM_OPT_IGNORE)
			continue;

		/* I haven't actually seen a non-authgroup dropdown in the wild, but
		   the Cisco clients do support them */
		if (opt->type == OC_FORM_OPT_SELECT) {
			struct oc_form_opt_select *select_opt = (void *)opt;
			char *opt_response;

			if (select_opt == form->authgroup_opt)
				continue;

			opt_response = saved_form_field(vpninfo, form->auth_id, select_opt->form.name);
			if (opt_response &&
			    match_choice_label(vpninfo, select_opt, opt_response) == 0) {
				free(opt_response);
				continue;
			}
			free(opt_response);
			if (prompt_opt_select(vpninfo, select_opt, NULL) < 0)
				goto err;
			empty = 0;

		} else if (opt->type == OC_FORM_OPT_TEXT) {
<<<<<<< HEAD
			if (username && !strcmp(opt->name, "username")) {
				opt->_value = username;  // fill-in the form
=======
			if (username &&
			    !strncmp(opt->name, "user", 4)) {
				opt->_value = username;
>>>>>>> 68641c03
				username = NULL;
			} else {
				opt->_value = saved_form_field(vpninfo, form->auth_id, opt->name);
				if (!opt->_value)
					opt->_value = prompt_for_input(opt->label, vpninfo, 0);
			}

			if (!opt->_value) {
				goto err;
			}

			empty = 0;

			// we want to reset the keychain name any time username was provided
			keychain = build_keychain_name(opt->_value, vpninfo->hostname);

		} else if (opt->type == OC_FORM_OPT_PASSWORD) {
<<<<<<< HEAD
			// printf("Entering password section...\n");
			if (!strcmp(opt->name, "password")) {
				if (password) {  // We already know the password
					opt->_value = password;
					password = NULL;
				} else if (keychain) {
					unsigned int pass_len = 0;
					char *kc_err;
					int kc_status = 0;
					int kc_add_status = 0;
					kc_status = keychain_find(&kc_err, "openconnect", keychain, &pass_len, &password);

					if (kc_status == 0) {
						opt->_value = password;  // success
					} else if (kc_status == -1) {
						printf("No password in keychain for %s. We'll add it now...\n", keychain);
						password = prompt_for_input(opt->label, vpninfo, 1);
						kc_add_status = keychain_add(&kc_err, "openconnect", keychain, password);
						if (kc_add_status != 0) {
							fprintf(stderr, _("Error adding item to keychain: %s\n"), kc_err);
							exit(1);
						}
					} else {  // keychain_find() returned kc_status <= -2
						fprintf(stderr, _("Error fetching keychain item: %s\n"), kc_err);
						password = prompt_for_input(opt->label, vpninfo, 1);
					}

					opt->_value = password;
					password = NULL;
				} else {
					// For some reason we don't know the user@fqdn keychain name anymore
					fprintf(stderr, _("Error determining keychain name.\n"));
					opt->_value = prompt_for_input(opt->label, vpninfo, 1);
				}
			} else {
				// This isn't the "password" field; probably "password#2"
				opt->_value = prompt_for_input(opt->label, vpninfo, 1);
=======
			if (password) {
				opt->_value = password;
				password = NULL;
			} else {
				opt->_value = saved_form_field(vpninfo, form->auth_id, opt->name);
				if (!opt->_value)
					opt->_value = prompt_for_input(opt->label, vpninfo, 1);
>>>>>>> 68641c03
			}

			if (!opt->_value) {
				goto err;
			}
			empty = 0;
		} else if (opt->type == OC_FORM_OPT_TOKEN) {
			/* Nothing to do here, but if the tokencode is being
			 * automatically generated then don't treat it as an
			 * empty form for the purpose of loop avoidance. */
			empty = 0;
		}
	}

	/* prevent infinite loops if the authgroup requires certificate auth only */
	if (last_form_empty && empty)
		return OC_FORM_RESULT_CANCELLED;
	last_form_empty = empty;

	return OC_FORM_RESULT_OK;

 err:
	return OC_FORM_RESULT_ERR;
}

static int lock_token(void *tokdata)
{
	struct openconnect_info *vpninfo = tokdata;
	char *file_token;
	int err;

	/* FIXME: Actually lock the file */
	err = read_file_into_string(vpninfo, token_filename, &file_token);
	if (err < 0)
	    return err;

	err = openconnect_set_token_mode(vpninfo, vpninfo->token_mode, file_token);
	free(file_token);

	return 0;
}

static int unlock_token(void *tokdata, const char *new_tok)
{
	struct openconnect_info *vpninfo = tokdata;
	int tok_fd;
	int err;

	if (!new_tok)
		return 0;

	tok_fd = openconnect_open_utf8(vpninfo, token_filename,
				       O_WRONLY|O_TRUNC|O_CREAT|O_BINARY);
	if (tok_fd < 0) {
		err = errno;
		fprintf(stderr, _("Failed to open token file for write: %s\n"),
			strerror(err));
		return -err;
	}

	/* FIXME: We should actually write to a new tempfile, then rename */
	if (write(tok_fd, new_tok, strlen(new_tok)) != strlen(new_tok)) {
		err = errno;
		fprintf(stderr, _("Failed to write token: %s\n"),
			strerror(err));
		close(tok_fd);
		return -err;
	}

	close(tok_fd);
	return 0;
}

static void init_token(struct openconnect_info *vpninfo,
		       oc_token_mode_t token_mode, const char *token_str)
{
	int ret;
	char *file_token = NULL;

	if (token_str) {
		switch(token_str[0]) {
		case '@':
			token_str++;
			/* fall through... */
		case '/':
			if (read_file_into_string(vpninfo, token_str,
						  &file_token) < 0)
				exit(1);
			break;
		default:
			/* Use token_str as raw data */
			break;
		}
	}

	ret = openconnect_set_token_mode(vpninfo, token_mode,
					 file_token ? : token_str);
	if (file_token) {
		token_filename = strdup(token_str);
		openconnect_set_token_callbacks(vpninfo, vpninfo,
						lock_token, unlock_token);
		free(file_token);
	}
	switch (token_mode) {
	case OC_TOKEN_MODE_STOKEN:
		switch (ret) {
		case 0:
			return;
		case -EINVAL:
			fprintf(stderr, _("Soft token string is invalid\n"));
			exit(1);
		case -ENOENT:
			fprintf(stderr, _("Can't open ~/.stokenrc file\n"));
			exit(1);
		case -EOPNOTSUPP:
			fprintf(stderr, _("OpenConnect was not built with libstoken support\n"));
			exit(1);
		default:
			fprintf(stderr, _("General failure in libstoken\n"));
			exit(1);
		}

		break;

	case OC_TOKEN_MODE_TOTP:
	case OC_TOKEN_MODE_HOTP:
		switch (ret) {
		case 0:
			return;
		case -EINVAL:
			fprintf(stderr, _("Soft token string is invalid\n"));
			exit(1);
		case -EOPNOTSUPP:
			fprintf(stderr, _("OpenConnect was not built with liboath support\n"));
			exit(1);
		default:
			fprintf(stderr, _("General failure in liboath\n"));
			exit(1);
		}

		break;

	case OC_TOKEN_MODE_YUBIOATH:
		switch(ret) {
		case 0:
			return;
		case -ENOENT:
			fprintf(stderr, _("Yubikey token not found\n"));
			exit(1);
		case -EOPNOTSUPP:
			fprintf(stderr, _("OpenConnect was not built with Yubikey support\n"));
			exit(1);
		default:
			fprintf(stderr, _("General Yubikey failure: %s\n"), strerror(-ret));
			exit(1);
		}

	case OC_TOKEN_MODE_NONE:
		/* No-op */
		break;

	/* Option parsing already checked for invalid modes. */
	}
}<|MERGE_RESOLUTION|>--- conflicted
+++ resolved
@@ -2076,14 +2076,9 @@
 			empty = 0;
 
 		} else if (opt->type == OC_FORM_OPT_TEXT) {
-<<<<<<< HEAD
-			if (username && !strcmp(opt->name, "username")) {
-				opt->_value = username;  // fill-in the form
-=======
 			if (username &&
 			    !strncmp(opt->name, "user", 4)) {
 				opt->_value = username;
->>>>>>> 68641c03
 				username = NULL;
 			} else {
 				opt->_value = saved_form_field(vpninfo, form->auth_id, opt->name);
@@ -2101,7 +2096,6 @@
 			keychain = build_keychain_name(opt->_value, vpninfo->hostname);
 
 		} else if (opt->type == OC_FORM_OPT_PASSWORD) {
-<<<<<<< HEAD
 			// printf("Entering password section...\n");
 			if (!strcmp(opt->name, "password")) {
 				if (password) {  // We already know the password
@@ -2134,20 +2128,17 @@
 				} else {
 					// For some reason we don't know the user@fqdn keychain name anymore
 					fprintf(stderr, _("Error determining keychain name.\n"));
-					opt->_value = prompt_for_input(opt->label, vpninfo, 1);
+					opt->_value = saved_form_field(vpninfo, form->auth_id, opt->name);
+					if (!opt->_value) {
+						opt->_value = prompt_for_input(opt->label, vpninfo, 1);
+					}
 				}
 			} else {
 				// This isn't the "password" field; probably "password#2"
-				opt->_value = prompt_for_input(opt->label, vpninfo, 1);
-=======
-			if (password) {
-				opt->_value = password;
-				password = NULL;
-			} else {
 				opt->_value = saved_form_field(vpninfo, form->auth_id, opt->name);
-				if (!opt->_value)
+				if (!opt->_value) {
 					opt->_value = prompt_for_input(opt->label, vpninfo, 1);
->>>>>>> 68641c03
+				}
 			}
 
 			if (!opt->_value) {
