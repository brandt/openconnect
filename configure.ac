AC_INIT(openconnect, 7.06)
AC_CONFIG_HEADERS([config.h])

PKG_PROG_PKG_CONFIG
AC_LANG_C
AC_CANONICAL_HOST
AM_MAINTAINER_MODE([enable])
AM_INIT_AUTOMAKE([foreign])
m4_ifdef([AM_SILENT_RULES], [AM_SILENT_RULES([yes])])

AC_PREREQ([2.62], [], [AC_SUBST([localedir], ['$(datadir)/locale'])])

# Upstream's pkg.m4 (since 0.27) offers this now, but define our own
# compatible version in case the local version of pkgconfig isn't new enough.
# https://bugs.freedesktop.org/show_bug.cgi?id=48743
m4_ifdef([PKG_INSTALLDIR], [PKG_INSTALLDIR],
	  [AC_ARG_WITH([pkgconfigdir],
		       [AS_HELP_STRING([--with-pkgconfigdir],
		       [install directory for openconnect.pc pkg-config file])],
			[],[with_pkgconfigdir='$(libdir)/pkgconfig'])
	   AC_SUBST([pkgconfigdir], [${with_pkgconfigdir}])])

use_openbsd_libtool=
symver_time=
symver_getline=
symver_asprintf=
symver_vasprintf=
symver_win32_strerror=
enable_apple_keychain=

case $host_os in
 *linux* | *gnu*)
    AC_MSG_NOTICE([Applying feature macros for GNU build])
    AC_DEFINE(_POSIX_C_SOURCE, 200112L, [_POSIX_C_SOURCE])
    # For asprintf()
    AC_DEFINE(_GNU_SOURCE, 1, [_GNU_SOURCE])
    ;;
 *netbsd*)
    AC_MSG_NOTICE([Applying feature macros for NetBSD build])
    AC_DEFINE(_POSIX_C_SOURCE, 200112L, [_POSIX_C_SOURCE])
    AC_DEFINE(_NETBSD_SOURCE, 1, [_NETBSD_SOURCE])
    ;;
 *openbsd*)
    AC_MSG_NOTICE([Applying feature macros for OpenBSD build])
    use_openbsd_libtool=true
    ;;
 *solaris*|*sunos*)
    AC_MSG_NOTICE([Applying workaround for broken SunOS time() function])
    AC_DEFINE(HAVE_SUNOS_BROKEN_TIME, 1, [On SunOS time() can go backwards])
    symver_time="openconnect__time;"
    ;;
 *mingw32*|*mingw64*|*msys*)
    AC_MSG_NOTICE([Applying feature macros for MinGW/Windows build])
    # For GetVolumeInformationByHandleW() which is Vista+
    AC_DEFINE(_WIN32_WINNT, 0x600, [Windows API version])
    have_win=yes
    # For asprintf()
    AC_DEFINE(_GNU_SOURCE, 1, [_GNU_SOURCE])
    symver_win32_strerror="openconnect__win32_strerror;"
    # Win32 does have the SCard API
    LIBPCSCLITE_LIBS=-lwinscard
    LIBPCSCLITE_CFLAGS=" "
    ;;
 *darwin*)
    LIBPCSCLITE_LIBS="-Wl,-framework -Wl,PCSC"
<<<<<<< HEAD
	AC_CHECK_HEADERS(Security/Security.h, [
			CPPFLAGS="$CPPFLAGS -D__APPLE_KEYCHAIN__"
			KEYCHAIN_LDFLAGS="-framework Security -framework CoreFoundation"
			AC_SUBST(KEYCHAIN_LDFLAGS)
			],
			AC_MSG_WARN([Security framework not found. Disabling Mac OS X Keychain support.]))
=======
    AC_CHECK_HEADERS(Security/Security.h, [
            enable_apple_keychain=yes
            KEYCHAIN_LDFLAGS="-framework Security -framework CoreFoundation"
            AC_SUBST(KEYCHAIN_LDFLAGS)
            ],
            AC_MSG_WARN([Security framework not found. Disabling Mac OS X Keychain support.]))
>>>>>>> bac60619
    LIBPCSCLITE_CFLAGS=" "
    ;;
 *)
    # On FreeBSD the only way to get vsyslog() visible is to define
    #  *nothing*, which makes absolutely everything visible.
    # On Darwin enabling _POSIX_C_SOURCE breaks <sys/mount.h> because
    # u_long and other types don't get defined. OpenBSD is similar.
    ;;
esac
AM_CONDITIONAL(OPENCONNECT_WIN32,  [ test "$have_win" = "yes" ])
AM_CONDITIONAL(OPENCONNECT_KEYCHAIN,  [ test "$enable_apple_keychain" = "yes" ])

if test "$enable_apple_keychain" = "yes"; then
    AC_MSG_WARN([Enabled Apple Keychain support])
fi

AC_ARG_WITH([vpnc-script],
	[AS_HELP_STRING([--with-vpnc-script],
	  [default location of vpnc-script helper])])

if test "$with_vpnc_script" = "yes" || test "$with_vpnc_script" = ""; then
   if test "$have_win" = "yes"; then
      with_vpnc_script=vpnc-script-win.js
   else
      with_vpnc_script=/etc/vpnc/vpnc-script
      if ! test -x "$with_vpnc_script"; then
	 AC_MSG_ERROR([${with_vpnc_script} does not seem to be executable.]
 [OpenConnect will not function correctly without a vpnc-script.]
 [See http://www.infradead.org/openconnect/vpnc-script.html for more details.]
 []
 [If you are building a distribution package, please ensure that your]
 [packaging is correct, and that a vpnc-script will be installed when the]
 [user installs your package. You should provide a --with-vpnc-script=]
 [argument to this configure script, giving the full path where the script]
 [will be installed.]
 []
 [The standard location is ${with_vpnc_script}. To bypass this error and]
 [build OpenConnect to use the script from this location, even though it is]
 [not present at the time you are building OpenConnect, pass the argument]
 ["--with-vpnc-script=${with_vpnc_script}"])
     fi
   fi
elif test "$with_vpnc_script" = "no"; then
   AC_ERROR([You cannot disable vpnc-script.]
   [OpenConnect will not function correctly without it.]
   [See http://www.infradead.org/openconnect/vpnc-script.html])
elif test "$have_win" = "yes"; then
   # Oh Windows how we hate thee. If user specifies a vpnc-script and it contains
   # backslashes, double them all up to survive escaping.
   with_vpnc_script="$(echo "${with_vpnc_script}" | sed s/\\\\/\\\\\\\\/g)"
fi

AC_DEFINE_UNQUOTED(DEFAULT_VPNCSCRIPT, "${with_vpnc_script}", [Default vpnc-script locatin])
AC_SUBST(DEFAULT_VPNCSCRIPT, "${with_vpnc_script}")

AC_CHECK_FUNC(fdevname_r, [AC_DEFINE(HAVE_FDEVNAME_R, 1, [Have fdevname_r() function])], [])
AC_CHECK_FUNC(getline, [AC_DEFINE(HAVE_GETLINE, 1, [Have getline() function])],
    [symver_getline="openconnect__getline;"])
AC_CHECK_FUNC(strcasestr, [AC_DEFINE(HAVE_STRCASESTR, 1, [Have strcasestr() function])], [])
AC_CHECK_FUNC(strndup, [AC_DEFINE(HAVE_STRNDUP, 1, [Have strndup() function])], [])
AC_CHECK_FUNC(asprintf, [AC_DEFINE(HAVE_ASPRINTF, 1, [Have asprintf() function])],
    [symver_asprintf="openconnect__asprintf;"])
AC_CHECK_FUNC(vasprintf, [AC_DEFINE(HAVE_VASPRINTF, 1, [Have vasprintf() function])],
    [symver_vasprintf="openconnect__vasprintf;"])

if test -n "$symver_vasprintf"; then
  AC_MSG_CHECKING([for va_copy])
  AC_LINK_IFELSE([AC_LANG_PROGRAM([
	#include <stdarg.h>
	va_list a;],[
	va_list b;
	va_copy(b,a);
	va_end(b);])],
	[AC_DEFINE(HAVE_VA_COPY, 1, [Have va_copy()])
	AC_MSG_RESULT(va_copy)],
	[AC_LINK_IFELSE([AC_LANG_PROGRAM([
		#include <stdarg.h>
		va_list a;],[
		va_list b;
		__va_copy(b,a);
		va_end(b);])],
		[AC_DEFINE(HAVE___VA_COPY, 1, [Have __va_copy()])
		AC_MSG_RESULT(__va_copy)],
		[AC_MSG_RESULT(no)
		AC_MSG_ERROR([Your system lacks vasprintf() and va_copy()])])
	])
fi
AC_SUBST(SYMVER_TIME, $symver_time)
AC_SUBST(SYMVER_GETLINE, $symver_getline)
AC_SUBST(SYMVER_ASPRINTF, $symver_asprintf)
AC_SUBST(SYMVER_VASPRINTF, $symver_vasprintf)
AC_SUBST(SYMVER_WIN32_STRERROR, $symver_win32_strerror)

AS_COMPILER_FLAGS(WFLAGS,
        "-Wall
         -Wextra
         -Wno-missing-field-initializers
         -Wno-sign-compare
         -Wno-unused-parameter
         -Werror=pointer-to-int-cast
         -Wdeclaration-after-statement
         -Werror-implicit-function-declaration
         -Wformat-nonliteral
         -Wformat-security
         -Winit-self
         -Wmissing-declarations
         -Wmissing-include-dirs
         -Wnested-externs
         -Wpointer-arith
         -Wwrite-strings")
AC_SUBST(WFLAGS, [$WFLAGS])

if test "$have_win" = yes; then
   # Checking "properly" for __attribute__((dllimport,stdcall)) functions is non-trivial
   LIBS="$LIBS -lws2_32 -lshlwapi -lsecur32"
else
   AC_CHECK_FUNC(socket, [], AC_CHECK_LIB(socket, socket, [], AC_ERROR(Cannot find socket() function)))
fi

have_inet_aton=yes
AC_CHECK_FUNC(inet_aton, [], AC_CHECK_LIB(nsl, inet_aton, [], have_inet_aton=no))
if test "$have_inet_aton" = "yes"; then
   AC_DEFINE(HAVE_INET_ATON, 1, [Have inet_aton()])
fi

AC_CHECK_FUNC(__android_log_vprint, [], AC_CHECK_LIB(log, __android_log_vprint, [], []))

AC_ENABLE_SHARED
AC_DISABLE_STATIC

AC_CHECK_FUNC(nl_langinfo, [AC_DEFINE(HAVE_NL_LANGINFO, 1, [Have nl_langinfo() function])], [])

if test "$ac_cv_func_nl_langinfo" = "yes"; then
    AM_ICONV
    if test "$am_cv_func_iconv" = "yes"; then
	AC_SUBST(ICONV_LIBS, [$LTLIBICONV])
	AC_SUBST(ICONV_CFLAGS, [$INCICONV])
	AC_DEFINE(HAVE_ICONV, 1, [Have iconv() function])
    fi
fi
AM_CONDITIONAL(OPENCONNECT_ICONV, [test "$am_cv_func_iconv" = "yes"])

AC_ARG_ENABLE([lzstest],
	[ --enable-lzstest         build LZS test harness],
	[BUILD_LZSTEST=$enableval], [BUILD_LZSTEST=no])
AM_CONDITIONAL(BUILD_LZSTEST, [test "$BUILD_LZSTEST" = "yes"])

AC_ARG_ENABLE([nls],
	[  --disable-nls           do not use Native Language Support],
	[USE_NLS=$enableval], [USE_NLS=yes])
LIBINTL=
if test "$USE_NLS" = "yes"; then
   AC_PATH_PROG(MSGFMT, msgfmt)
   if test "$MSGFMT" = ""; then
      AC_ERROR([msgfmt could not be found. Try configuring with --disable-nls])
   fi
fi
LIBINTL=
if test "$USE_NLS" = "yes"; then
   AC_MSG_CHECKING([for functional NLS support])
   AC_LINK_IFELSE([AC_LANG_PROGRAM([
    #include <locale.h>
    #include <libintl.h>],[
    setlocale(LC_ALL, "");
    bindtextdomain("openconnect", "/tmp");
    (void)dgettext("openconnect", "foo");])],
    [AC_MSG_RESULT(yes)],
    [AC_LIB_LINKFLAGS_BODY([intl])
     oldLIBS="$LIBS"
     LIBS="$LIBS $LIBINTL"
     oldCFLAGS="$LIBS"
     CFLAGS="$CFLAGS $INCINTL"
     AC_LINK_IFELSE([AC_LANG_PROGRAM([
      #include <locale.h>
      #include <libintl.h>],[
      setlocale(LC_ALL, "");
      bindtextdomain("openconnect", "/tmp");
      (void)dgettext("openconnect", "foo");])],
      [AC_MSG_RESULT(yes (with $INCINTL $LIBINTL))],
      [AC_MSG_RESULT(no)
       USE_NLS=no])
     LIBS="$oldLIBS"])
fi

if test "$USE_NLS" = "yes"; then
   AC_SUBST(INTL_LIBS, [$LTLIBINTL])
   AC_SUBST(INTL_CFLAGS, [$INCINTL])
   AC_DEFINE(ENABLE_NLS, 1, [Enable NLS support])
fi
AM_CONDITIONAL(USE_NLS, [test "$USE_NLS" = "yes"])

AC_ARG_WITH([system-cafile],
	    AS_HELP_STRING([--with-system-cafile],
			   [Location of the default system CA certificate file for old (<3.0.20) GnuTLS versions]))

# We will use GnuTLS by default if it's present, and if GnuTLS doesn't
# have DTLS support then we'll *also* use OpenSSL for that, but it
# appears *only* only in the openconnect executable and not the
# library (hence shouldn't be a problem for GPL'd programs using
# libopenconnect).
#
# If built with --without-openssl then we'll even eschew OpenSSL for
# DTLS support and will build without any DTLS support at all if
# GnuTLS cannot manage.
#
# You can build without GnuTLS, even if its pkg-config file is present
# on the system, by using '--without-gnutls'

AC_ARG_WITH([gnutls],
	AS_HELP_STRING([--without-gnutls],
		       [Do not attempt to use GnuTLS; use OpenSSL instead]))
AC_ARG_WITH([openssl],
            AS_HELP_STRING([--with-openssl],
                           [Location of OpenSSL build dir]))
ssl_library=

if test "$with_gnutls" = "yes" || test "$with_gnutls" = ""; then
    PKG_CHECK_MODULES(GNUTLS, gnutls, [found_gnutls=yes], [found_gnutls=no])
    if test "$found_gnutls" = "yes"; then
        if ! $PKG_CONFIG --atleast-version=2.12.16 gnutls; then
	    found_gnutls=old
        fi
	if test "$have_win" = "yes"; then
	   AC_MSG_CHECKING([for broken GnuTLS Windows versions])
	   if $PKG_CONFIG --atleast-version=3.2.0 gnutls &&
	      ! $PKG_CONFIG --atleast-version=3.2.10 gnutls; then
	      AC_MSG_RESULT([yes])
	      found_gnutls=winbroken
	   else
	      AC_MSG_RESULT([no])
	   fi
	fi
    fi
    case $with_gnutls$found_gnutls in
     yeswinbroken)
        AC_MSG_ERROR([GnuTLS v3.2.0-v3.2.9 are not functional on Windows])
	;;
     yesold)
        AC_MSG_ERROR([Your GnuTLS is too old. At least v2.12.16 is required])
	;;
     yesno)
	AC_MSG_ERROR([GnuTLS requested but no package 'gnutls' found])
	;;
     old)
        AC_MSG_WARN([GnuTLS is too old. At least v2.12.16 is required. Falling back to OpenSSL])
	;;
     yes)
        with_gnutls=yes
	;;
    esac
elif test "$with_gnutls" != "no"; then
    AC_MSG_ERROR([Values other than 'yes' or 'no' for --with-gnutls are not supported])
fi

if test "$with_gnutls" = "yes"; then
    oldlibs="$LIBS"
    LIBS="$LIBS $GNUTLS_LIBS"
    oldcflags="$CFLAGS"
    CFLAGS="$CFLAGS $GNUTLS_CFLAGS"
    AC_CHECK_FUNC(gnutls_dtls_set_data_mtu,
		 [AC_DEFINE(HAVE_GNUTLS_DTLS_SET_DATA_MTU, 1, [Have this function])], [])
    AC_CHECK_FUNC(gnutls_pkcs11_get_raw_issuer,
		 [AC_DEFINE(HAVE_GNUTLS_PKCS11_GET_RAW_ISSUER, 1, [Have this function])], [])
    AC_CHECK_FUNC(gnutls_certificate_set_x509_system_trust,
		 [AC_DEFINE(HAVE_GNUTLS_CERTIFICATE_SET_X509_SYSTEM_TRUST, 1, [I hate autoheader])], [])
    if test "$ac_cv_func_gnutls_certificate_set_x509_system_trust" != "yes"; then
	# We will need to tell GnuTLS the path to the system CA file.
	if test "$with_system_cafile" = "yes" || test "$with_system_cafile" = ""; then
	    unset with_system_cafile
	    AC_MSG_CHECKING([For location of system CA trust file])
	    for file in /etc/ssl/certs/ca-certificates.crt \
			/etc/pki/tls/cert.pem \
			/usr/local/share/certs/ca-root-nss.crt \
			/etc/ssl/cert.pem \
			/etc/ssl/ca-bundle.pem \
		; do
		if grep 'BEGIN CERTIFICATE-----' $file >/dev/null 2>&1; then
		    with_system_cafile=${file}
		    break
		fi
	    done
	    AC_MSG_RESULT([${with_system_cafile-NOT FOUND}])
	elif test "$with_system_cafile" = "no"; then
	    AC_MSG_ERROR([You cannot disable the system CA certificate file.])
	fi
	if test "$with_system_cafile" = ""; then
	    AC_MSG_ERROR([Unable to find a standard system CA certificate file.]
    [Your GnuTLS requires a path to a CA certificate store. This is a file]
    [which contains a list of the Certificate Authorities which are trusted.]
    [Most distributions ship with this file in a standard location, but none]
    [the known standard locations exist on your system. You should provide a]
    [--with-system-cafile= argument to this configure script, giving the full]
    [path to a default CA certificate file for GnuTLS to use. Also, please]
    [send full details of your system, including 'uname -a' output and the]
    [location of the system CA certificate store on your system, to the]
    [openconnect-devel@lists.infradead.org mailing list.])
	fi
	AC_DEFINE_UNQUOTED([DEFAULT_SYSTEM_CAFILE], ["$with_system_cafile"], [Location of System CA trust file])
    fi
    AC_CHECK_FUNC(gnutls_cipher_set_iv,
		 [have_gnutls_esp=yes], [have_gnutls_esp=no])
    AC_CHECK_FUNC(gnutls_pkcs12_simple_parse,
		 [AC_DEFINE(HAVE_GNUTLS_PKCS12_SIMPLE_PARSE, 1, [This one was obvious too])], [])
    AC_CHECK_FUNC(gnutls_certificate_set_key,
		 [AC_DEFINE(HAVE_GNUTLS_CERTIFICATE_SET_KEY, 1, [stupid])], [])
    AC_CHECK_FUNC(gnutls_pk_to_sign,
		 [AC_DEFINE(HAVE_GNUTLS_PK_TO_SIGN, 1, [autoheader])], [])
    AC_CHECK_FUNC(gnutls_pubkey_export2,
		 [AC_DEFINE(HAVE_GNUTLS_PUBKEY_EXPORT2, 1, [autoheader sucks donkey balls])], [])
    AC_CHECK_FUNC(gnutls_x509_crt_set_pin_function,
		 [AC_DEFINE(HAVE_GNUTLS_X509_CRT_SET_PIN_FUNCTION, 1, [From GnuTLS 3.1.0])], [])
    AC_CHECK_FUNC(gnutls_system_key_add_x509,
		 [AC_DEFINE(HAVE_GNUTLS_SYSTEM_KEYS, 1, [From GnuTLS 3.4.0])], [])
    if test "$with_openssl" = "" || test "$with_openssl" = "no"; then
	AC_CHECK_FUNC(gnutls_session_set_premaster,
		 [have_gnutls_dtls=yes], [have_gnutls_dtls=no])
    else
	have_gnutls_dtls=no
    fi
    if test "$have_gnutls_dtls" = "yes"; then
	if test "$with_openssl" = "" || test "$with_openssl" = "no"; then
	    # They either said no OpenSSL or didn't specify, and GnuTLS can
	    # do DTLS, so just use GnuTLS.
            AC_DEFINE(HAVE_GNUTLS_SESSION_SET_PREMASTER, 1, [the fish are hungry tonight])
	    ssl_library=gnutls
	    with_openssl=no
	else
	    # They specifically asked for OpenSSL, so use it for DTLS even
	    # though GnuTLS could manage.
	    ssl_library=both
	fi
    else
	if test "$with_openssl" = "no"; then
	    # GnuTLS doesn't have DTLS, but they don't want OpenSSL. So build
	    # without DTLS support at all.
	    ssl_library=gnutls
	else
	    # GnuTLS doesn't have DTLS so use OpenSSL for it, but GnuTLS for
	    # the TCP connection (and thus in the library).
	    ssl_library=both
	fi
    fi
    AC_CHECK_FUNC(gnutls_pkcs11_add_provider,
		 [PKG_CHECK_MODULES(P11KIT, p11-kit-1, [AC_DEFINE(HAVE_P11KIT, 1, [Have. P11. Kit.])
    			      		  AC_SUBST(P11KIT_PC, p11-kit-1)], [:])], [])
    LIBS="$oldlibs -ltspi"
    AC_MSG_CHECKING([for tss library])
    AC_LINK_IFELSE([AC_LANG_PROGRAM([
		   #include <trousers/tss.h>
		   #include <trousers/trousers.h>],[
		   int err = Tspi_Context_Create((void *)0);
		   Trspi_Error_String(err);])],
		  [AC_MSG_RESULT(yes)
		   AC_SUBST([TSS_LIBS], [-ltspi])
		   AC_SUBST([TSS_CFLAGS], [])
		   AC_DEFINE(HAVE_TROUSERS, 1, [Have Trousers TSS library])],
		  [AC_MSG_RESULT(no)])
    LIBS="$oldlibs"
    CFLAGS="$oldcflags"
fi

AC_ARG_WITH([default-gnutls-priority],
	AS_HELP_STRING([--with-default-gnutls-priority=STRING],
	[Provide a default string as GnuTLS priority string]),
	default_gnutls_priority=$withval)
if test -n "$default_gnutls_priority"; then
   AC_DEFINE_UNQUOTED([DEFAULT_PRIO], ["$default_gnutls_priority"], [The GnuTLS priority string])
fi

if test "$with_openssl" = "yes" || test "$with_openssl" = "" || test "$ssl_library" = "both"; then
    PKG_CHECK_MODULES(OPENSSL, openssl, [],
	[oldLIBS="$LIBS"
	 LIBS="$LIBS -lssl -lcrypto"
	 AC_MSG_CHECKING([for OpenSSL without pkg-config])
	 AC_LINK_IFELSE([AC_LANG_PROGRAM([
			        #include <openssl/ssl.h>
				#include <openssl/err.h>],[
				SSL_library_init();
				ERR_clear_error();
				SSL_load_error_strings();
				OpenSSL_add_all_algorithms();])],
			[AC_MSG_RESULT(yes)
			 AC_SUBST([OPENSSL_LIBS], ["-lssl -lcrypto"])
			 AC_SUBST([OPENSSL_CFLAGS], [])],
			[AC_MSG_RESULT(no)
			 if test "$ssl_library" = "both"; then
			     ssl_library="gnutls";
			 else
			     AC_ERROR([Could not build against OpenSSL]);
			 fi])
	 LIBS="$oldLIBS"])
    if test "$ssl_library" != "both" && test "$ssl_library" != "gnutls"; then
        ssl_library=openssl
    fi
elif test "$with_openssl" != "no" ; then
    OPENSSL_CFLAGS="-I${with_openssl}/include"
    OPENSSL_LIBS="${with_openssl}/libssl.a ${with_openssl}/libcrypto.a -ldl -lz"
    AC_SUBST(OPENSSL_CFLAGS)
    AC_SUBST(OPENSSL_LIBS)
    enable_static=yes
    enable_shared=no
    AC_DEFINE(DTLS_OPENSSL, 1, [Using OpenSSL for DTLS])
    if test "$ssl_library" != "both"; then
        ssl_library=openssl
    fi
fi
esp=none
case "$ssl_library" in
    gnutls)
	AC_DEFINE(OPENCONNECT_GNUTLS, 1, [Using GnuTLS])
	AC_DEFINE(DTLS_GNUTLS, 1, [Using GnuTLS for DTLS])
	AC_SUBST(SSL_DTLS_PC, [gnutls])
	AC_SUBST(SSL_LIBS, ['$(GNUTLS_LIBS)'])
	AC_SUBST(SSL_CFLAGS, ['$(GNUTLS_CFLAGS)'])
	check_openssl_dtls=no
	if test "$have_gnutls_dtls" = "yes"; then
	   esp=gnutls
	fi
	;;
    openssl)
	PKG_CHECK_MODULES(P11KIT, p11-kit-1,
		[PKG_CHECK_MODULES(LIBP11, libp11,
			[AC_DEFINE(HAVE_LIBP11, 1, [Have libp11 and p11-kit for OpenSSL])
			 AC_SUBST(P11KIT_PC, ["libp11 p11-kit-1"])
			 proxy_module="`$PKG_CONFIG --variable=proxy_module p11-kit-1`"
			 AC_DEFINE_UNQUOTED([DEFAULT_PKCS11_MODULE], "${proxy_module}", [p11-kit proxy])],
			[:])], [:])
	AC_DEFINE(OPENCONNECT_OPENSSL, 1, [Using OpenSSL])
	AC_DEFINE(DTLS_OPENSSL, 1, [Using OpenSSL for DTLS])
	AC_SUBST(SSL_DTLS_PC, [openssl])
	AC_SUBST(SSL_LIBS, ['$(OPENSSL_LIBS)'])
	AC_SUBST(SSL_CFLAGS, ['$(OPENSSL_CFLAGS)'])
	check_openssl_dtls=yes
	esp=openssl
	;;
    both)
	# GnuTLS for TCP, OpenSSL for DTLS
	AC_DEFINE(OPENCONNECT_GNUTLS, 1, [Using GnuTLS])
	AC_DEFINE(DTLS_OPENSSL, 1, [Using OpenSSL for DTLS])
	AC_SUBST(SSL_DTLS_PC, [gnutls openssl])
	AC_SUBST(SSL_LIBS, ['$(GNUTLS_LIBS)'])
	AC_SUBST(SSL_CFLAGS, ['$(GNUTLS_CFLAGS)'])
	AC_SUBST(DTLS_SSL_LIBS, ['$(OPENSSL_LIBS)'])
	AC_SUBST(DTLS_SSL_CFLAGS, ['$(OPENSSL_CFLAGS)'])
	check_openssl_dtls=yes
	if test "$have_gnutls_dtls" = "yes"; then
	    esp=gnutls
	else
	    esp=openssl
	fi
	;;
    *)
	AC_MSG_ERROR([Neither OpenSSL nor GnuTLS selected for SSL.])
	;;
esac

AC_ARG_WITH([openssl-version-check],
	AS_HELP_STRING([--without-openssl-version-check],
	[Do not check for known-broken OpenSSL versions]))
if test "$with_openssl_version_check" = "no"; then
   check_openssl_dtls=no
fi

oldLIBS="${LIBS}"
oldCFLAGS="${CFLAGS}"
LIBS="${LIBS} ${OPENSSL_LIBS}"
CFLAGS="${CFLAGS} ${OPENSSL_CFLAGS}"
if test "$check_openssl_dtls" = "yes"; then
	AC_MSG_CHECKING([for known-broken versions of OpenSSL])
	AC_COMPILE_IFELSE([AC_LANG_PROGRAM([#include <openssl/opensslv.h>],[#if \
				    (OPENSSL_VERSION_NUMBER == 0x10002000L || \
				    (OPENSSL_VERSION_NUMBER >= 0x100000b0L && OPENSSL_VERSION_NUMBER <= 0x100000c0L) || \
				    (OPENSSL_VERSION_NUMBER >= 0x10001040L && OPENSSL_VERSION_NUMBER <= 0x10001060L))
				#error Bad OpenSSL
				#endif
				])],
			  [],
			  [AC_MSG_RESULT(yes)
			   AC_ERROR([This version of OpenSSL is known to be broken with Cisco DTLS.
See http://rt.openssl.org/Ticket/Display.html?id=2984&user=guest&pass=guest
Add --without-openssl-version-check to configure args to avoid this check, or
perhaps consider building with GnuTLS instead.])])
	AC_COMPILE_IFELSE([AC_LANG_PROGRAM([#include <openssl/opensslv.h>],[#if \
				    (OPENSSL_VERSION_NUMBER == 0x1000200fL)
				#error Bad OpenSSL
				#endif
				])],
			  [],
			  [AC_MSG_RESULT(yes)
			   AC_ERROR([This version of OpenSSL is known to be broken with Cisco DTLS.
See http://rt.openssl.org/Ticket/Display.html?id=3703&user=guest&pass=guest
and http://rt.openssl.org/Ticket/Display.html?id=3711&user=guest&pass=guest
Add --without-openssl-version-check to configure args to avoid this check, or
perhaps consider building with GnuTLS instead.])])
	AC_MSG_RESULT(no)
fi
if test "$esp" = "openssl"; then
    AC_CHECK_FUNC(HMAC_CTX_copy,
		  [], [esp=none
		       AC_MSG_WARN([ESP support will be disabled])])
fi
LIBS="${oldLIBS}"
CFLAGS="${oldCFLAGS}"
AM_CONDITIONAL(OPENCONNECT_GNUTLS,  [ test "$ssl_library" != "openssl" ])
AM_CONDITIONAL(OPENCONNECT_OPENSSL, [ test "$ssl_library" = "openssl" ])
AM_CONDITIONAL(ESP_GNUTLS, [ test "$esp" = "gnutls" ])
AM_CONDITIONAL(ESP_OPENSSL, [ test "$esp" = "openssl" ])
if test "$esp" = "gnutls"; then
    AC_DEFINE(ESP_GNUTLS, 1, [Using GnuTLS for ESP])
elif test "$esp" = "openssl"; then
    AC_DEFINE(ESP_OPENSSL, 1, [Using OpenSSL for ESP])
fi


AC_ARG_WITH(lz4,
  AS_HELP_STRING([--without-lz4], [disable support for LZ4 compression]),
  test_for_lz4=$withval,
  test_for_lz4=yes)

enable_lz4=no
if test "$test_for_lz4" = yes;then
PKG_CHECK_MODULES([LIBLZ4], [liblz4], [
enable_lz4=yes
AC_DEFINE([HAVE_LZ4], [], [LZ4 was found])
],
[
	AC_MSG_WARN([[
***
*** lz4 not found.
*** ]])
])
fi

# For some bizarre reason now that we use AM_ICONV, the mingw32 build doesn't
# manage to set EGREP properly in the created ./libtool script. Make sure it's
# found.
AC_PROG_EGREP

# Needs to happen after we default to static/shared libraries based on OpenSSL
AC_PROG_LIBTOOL
if test "$use_openbsd_libtool" = "true" && test -x /usr/bin/libtool; then
	echo using OpenBSD libtool
	LIBTOOL=/usr/bin/libtool
fi
AM_CONDITIONAL(OPENBSD_LIBTOOL, [ test "$use_openbsd_libtool" = "true" ])

AX_CHECK_VSCRIPT

PKG_CHECK_MODULES(LIBXML2, libxml-2.0)

PKG_CHECK_MODULES(ZLIB, zlib, [AC_SUBST(ZLIB_PC, [zlib])],
		  [oldLIBS="$LIBS"
		  LIBS="$LIBS -lz" 
		  AC_MSG_CHECKING([for zlib without pkg-config])
		  AC_LINK_IFELSE([AC_LANG_PROGRAM([
		   #include <zlib.h>],[
		   z_stream zs;
		   deflateInit2(&zs, Z_DEFAULT_COMPRESSION, Z_DEFLATED,
		   		-12, 9, Z_DEFAULT_STRATEGY);])],
		  [AC_MSG_RESULT(yes)
		   AC_SUBST([ZLIB_LIBS], [-lz])
		   AC_SUBST([ZLIB_CFLAGS], [])],
  		  [AC_MSG_RESULT(no)
		   AC_ERROR([Could not build against zlib])])
		  LIBS="$oldLIBS"])

AC_ARG_WITH([libproxy],
	AS_HELP_STRING([--without-libproxy],
	[Build without libproxy library [default=auto]]))
AS_IF([test "x$with_libproxy" != "xno"], [
	PKG_CHECK_MODULES(LIBPROXY, libproxy-1.0,
			[AC_SUBST(LIBPROXY_PC, libproxy-1.0)
			 AC_DEFINE([LIBPROXY_HDR], ["proxy.h"], [libproxy header file])
			 libproxy_pkg=yes],
			 libproxy_pkg=no)
], [libproxy_pkg=disabled])

dnl Libproxy *can* exist without a .pc file, and its header may be called
dnl libproxy.h in that case.
if (test "$libproxy_pkg" = "no"); then
   AC_MSG_CHECKING([for libproxy])
   oldLIBS="$LIBS"
   LIBS="$LIBS -lproxy"
   AC_LINK_IFELSE([AC_LANG_PROGRAM([#include <libproxy.h>],
			   [(void)px_proxy_factory_new();])],
	  [AC_MSG_RESULT(yes (with libproxy.h))
	   AC_DEFINE([LIBPROXY_HDR], ["libproxy.h"])
	   AC_SUBST([LIBPROXY_LIBS], [-lproxy])],
	  [AC_LINK_IFELSE([AC_LANG_PROGRAM([#include <proxy.h>],
				  [(void)px_proxy_factory_new();])],
		  [AC_MSG_RESULT(yes (with proxy.h))
		   AC_DEFINE([LIBPROXY_HDR], ["proxy.h"])
		   AC_SUBST([LIBPROXY_LIBS], [-lproxy])],
		   [AC_MSG_RESULT(no)])])
   LIBS="$oldLIBS"
fi

AC_ARG_WITH([stoken],
	AS_HELP_STRING([--without-stoken],
	[Build without libstoken library [default=auto]]))
AS_IF([test "x$with_stoken" != "xno"], [
	PKG_CHECK_MODULES(LIBSTOKEN, stoken,
			[AC_SUBST(LIBSTOKEN_PC, stoken)
			 AC_DEFINE([HAVE_LIBSTOKEN], 1, [Have libstoken])
			 libstoken_pkg=yes],
			 libstoken_pkg=no)
], [libstoken_pkg=disabled])
AM_CONDITIONAL(OPENCONNECT_STOKEN, [test "$libstoken_pkg" = "yes"])

AC_ARG_WITH([libpcsclite],
	AS_HELP_STRING([--without-libpcsclite],
	[Build without libpcsclite library (for Yubikey support) [default=auto]]))
AS_IF([test "x$with_libpcsclite" != "xno"], [
	PKG_CHECK_MODULES(LIBPCSCLITE, libpcsclite,
			[AC_SUBST(LIBPCSCLITE_PC, libpcsclite)
			 AC_DEFINE([HAVE_LIBPCSCLITE], 1, [Have libpcsclite])
			 libpcsclite_pkg=yes],
			 libpcsclite_pkg=no)
], [libpcsclite_pkg=disabled])
AM_CONDITIONAL(OPENCONNECT_LIBPCSCLITE, [test "$libpcsclite_pkg" = "yes"])

AC_ARG_WITH([libpskc],
	AS_HELP_STRING([--without-libpskc],
	[Build without libpskc library [default=auto]]))
AS_IF([test "x$with_libpskc" != "xno"], [
	PKG_CHECK_MODULES(LIBPSKC, [libpskc >= 2.2.0],
		[AC_SUBST(LIBPSKC_PC, libpskc)
		 AC_DEFINE([HAVE_LIBPSKC], 1, [Have libpskc])
		 libpskc_pkg=yes],
		 libpskc_pkg=no)])

linked_gssapi=no
AC_ARG_WITH([gssapi],
	AS_HELP_STRING([--without-gssapi],
	[Build without GSSAPI support [default=auto]]))

AC_DEFUN([GSSAPI_CHECK_BUILD],[
	gss_old_libs="$LIBS"
	LIBS="$LIBS ${GSSAPI_LIBS}"
	AC_MSG_CHECKING([GSSAPI compilation with "${GSSAPI_LIBS}"])
	AC_LINK_IFELSE([AC_LANG_PROGRAM([
			#include <stdlib.h>
			#include GSSAPI_HDR],[
			OM_uint32 major, minor;
			gss_buffer_desc b = GSS_C_EMPTY_BUFFER;
			gss_ctx_id_t ctx = GSS_C_NO_CONTEXT;
			gss_init_sec_context(&minor, GSS_C_NO_CREDENTIAL, &ctx, GSS_C_NO_NAME, GSS_C_NO_OID,
			    GSS_C_MUTUAL_FLAG, GSS_C_INDEFINITE, GSS_C_NO_CHANNEL_BINDINGS, NULL, NULL,
			    NULL, NULL, NULL);])],
	    [linked_gssapi=yes
	     AC_MSG_RESULT(yes)],
	    [linked_gssapi=no
	     AC_MSG_RESULT(no)])
	LIBS="$gss_old_libs"
])

# Attempt to work out how to build with GSSAPI. Mostly, krb5-config will
# exist and work. Tested on FreeBSD 9, OpenBSD 5.5, NetBSD 6.1.4. Solaris
# has krb5-config but it doesn't do GSSAPI so hard-code the results there.
# Older OpenBSD (I tested 5.2) lacks krb5-config so leave that as an example.
if test "$with_gssapi" != "no"; then
    found_gssapi=no

    if test "${with_gssapi}" != "yes" -a "${with_gssapi}" != "" ; then
	gssapi_root="${with_gssapi}"
    else
	gssapi_root=""
    fi

    # First: if they specify GSSAPI_LIBS and/or GSSAPI_CFLAGS then use them.
    if test "$GSSAPI_LIBS$GSSAPI_CFLAGS" != ""; then
	found_gssapi=yes
    fi
    # Second: try finding a viable krb5-config that supports gssapi
    if test "$found_gssapi" = "no"; then
        if test -n "${gssapi_root}"; then
	    krb5path="${gssapi_root}/bin:$PATH"
	else
	    krb5path="/usr/kerberos/bin:$PATH"
	fi

	if test -n "$host_alias"; then
	    AC_PATH_PROG(KRB5_CONFIG, [${host_alias}-krb5-config], [], [$krb5path])
	fi
	if test "$KRB5_CONFIG" = ""; then
	    AC_PATH_PROG(KRB5_CONFIG, [krb5-config], [], [$krb5path])
	fi
	if test "$KRB5_CONFIG" != ""; then
	    AC_MSG_CHECKING([whether $KRB5_CONFIG supports gssapi])
	    if "${KRB5_CONFIG}" --cflags gssapi > /dev/null 2>/dev/null; then
		AC_MSG_RESULT(yes)
		found_gssapi=yes
		GSSAPI_LIBS="`"${KRB5_CONFIG}" --libs gssapi`"
		GSSAPI_CFLAGS="`"${KRB5_CONFIG}" --cflags gssapi`"
	    else
		AC_MSG_RESULT(no)
	    fi
	fi
    fi
    # Third: look for <gssapi.h> or <gssapi/gssapi.h> in some likely places,
    #        and we'll worry about how to *link* it in a moment...
    if test "$found_gssapi" = "no"; then
	if test -n "${gssapi_root}"; then
	    if test -r "${with_gssapi}/include/gssapi.h" -o \
		    -r "${with_gssapi}/include/gssapi/gssapi.h"; then
		GSSAPI_CFLAGS="-I\"${with_gssapi}/include\""
	    fi
	else
	    if test -r /usr/kerberos/include/gssapi.h -o \
		      -r /usr/kerberos/include/gssapi/gssapi.h; then
		GSSAPI_CFLAGS=-I/usr/kerberos/include
	    elif test -r /usr/include/kerberosV/gssapi.h -o \
		      -r /usr/include/kerberosV/gssapi/gssapi.h; then
		# OpenBSD 5.2 puts it here
		GSSAPI_CFLAGS=-I/usr/include/kerberosV
	    else
		# Maybe it'll Just Work
		GSSAPI_CFLAGS=
	    fi
	fi
    fi

    oldcflags="$CFLAGS"
    CFLAGS="$CFLAGS ${GSSAPI_CFLAGS}"

    # OK, now see if we've correctly managed to find gssapi.h at least...
    gssapi_hdr=
    AC_CHECK_HEADER([gssapi/gssapi.h],
	[gssapi_hdr="<gssapi/gssapi.h>"],
	[AC_CHECK_HEADER([gssapi.h],
		[gssapi_hdr="<gssapi.h>"],
		[AC_MSG_WARN([Cannot find <gssapi/gssapi.h> or <gssapi.h>])])])

    # Finally, unless we've already failed, see if we can link it.
    linked_gssapi=no
    if test -n "${gssapi_hdr}"; then
	AC_DEFINE_UNQUOTED(GSSAPI_HDR, $gssapi_hdr, [GSSAPI header])
	if test "$found_gssapi" = "yes"; then
	    # We think we have GSSAPI_LIBS already so try it...
	    GSSAPI_CHECK_BUILD
	else
	    LFLAG=
	    if test -n "$gssapi_root"; then
		LFLAG="-L\"${gssapi_root}/lib$libsuff\""
	    fi
	    # Solaris, HPUX, etc.
	    GSSAPI_LIBS="$LFLAG -lgss"
	    GSSAPI_CHECK_BUILD
	    if test "$linked_gssapi" = "no"; then
		GSSAPI_LIBS="$LFLAG -lgssapi"
		GSSAPI_CHECK_BUILD
	    fi
	    if test "$linked_gssapi" = "no"; then
		GSSAPI_LIBS="$LFLAG -lgssapi_krb5"
		GSSAPI_CHECK_BUILD
	    fi
	    if test "$linked_gssapi" = "no"; then
		# OpenBSD 5.2 at least
		GSSAPI_LIBS="$LFLAG -lgssapi -lkrb5 -lcrypto"
		GSSAPI_CHECK_BUILD
	    fi
	    if test "$linked_gssapi" = "no"; then
		# MIT
		GSSAPI_LIBS="$LFLAG -lgssapi_krb5 -lkrb5 -lk5crypto -lcom_err"
		GSSAPI_CHECK_BUILD
	    fi
	    if test "$linked_gssapi" = "no"; then
		# Heimdal
		GSSAPI_LIBS="$LFLAG -lkrb5 -lcrypto -lasn1 -lcom_err -lroken -lgssapi"
		GSSAPI_CHECK_BUILD
	    fi
	    if test "$linked_gssapi" = "no"; then
		AC_MSG_WARN([Cannot find GSSAPI. Try setting GSSAPI_LIBS and GSSAPI_CFLAGS manually])
	    fi
	fi
    fi

    CFLAGS="$oldcflags"

    if test "$linked_gssapi" = "yes"; then
	AC_DEFINE([HAVE_GSSAPI], 1, [Have GSSAPI support])
	AC_SUBST(GSSAPI_CFLAGS)
	AC_SUBST(GSSAPI_LIBS)
    elif test "$with_gssapi" = ""; then
	AC_MSG_WARN([Building without GSSAPI support]);
	unset GSSAPI_CFLAGS
	unset GSSAPI_LIBS
    else
	AC_MSG_ERROR([GSSAPI support requested but not found. Try setting GSSAPI_LIBS/GSSAPI_CFLAGS])
    fi
fi
AM_CONDITIONAL(OPENCONNECT_GSSAPI, [test "$linked_gssapi" = "yes"])

AC_ARG_WITH([java],
	AS_HELP_STRING([--with-java(=DIR)],
		       [Build JNI bindings using jni.h from DIR [default=no]]),
	[], [with_java=no])

if test "$with_java" = "yes"; then
	AX_JNI_INCLUDE_DIR
	for JNI_INCLUDE_DIR in $JNI_INCLUDE_DIRS; do
		  JNI_CFLAGS="$JNI_CFLAGS -I$JNI_INCLUDE_DIR"
	done
elif test "$with_java" = "no"; then
	JNI_CFLAGS=""
else
	JNI_CFLAGS="-I$with_java"
fi

if test "x$JNI_CFLAGS" != "x"; then
	oldCFLAGS="$CFLAGS"
	CFLAGS="$CFLAGS $JNI_CFLAGS"
	AC_MSG_CHECKING([jni.h usability])
	AC_COMPILE_IFELSE([AC_LANG_PROGRAM([#include <jni.h>],
		[jint foo = 0; (void)foo;])],
		AC_MSG_RESULT([yes]),
		[AC_MSG_RESULT([no])
		 AC_MSG_ERROR([unable to compile JNI test program])])
	CFLAGS="$oldCFLAGS"

	AC_SUBST(JNI_CFLAGS, [$JNI_CFLAGS])
fi

AM_CONDITIONAL(OPENCONNECT_JNI, [test "$JNI_CFLAGS" != ""])

AC_ARG_ENABLE([jni-standalone],
	AS_HELP_STRING([--enable-jni-standalone],
		       [build JNI stubs directly into libopenconnect.so [default=no]]),
	[jni_standalone=$enableval],
	[jni_standalone=no])
AM_CONDITIONAL(JNI_STANDALONE, [test $jni_standalone = yes])
symver_java=
if test "$jni_standalone" = "yes" ; then
   symver_java=$(sed -n '/JNIEXPORT/{s/^JNIEXPORT.*\(Java_.*\) *(/\1;/ p}' ${srcdir}/jni.c)
   # Remove the newlines between each item.
   symver_java=$(echo $symver_java)
fi
AC_SUBST(SYMVER_JAVA, $symver_java)

AC_CHECK_HEADER([if_tun.h],
    [AC_DEFINE([IF_TUN_HDR], ["if_tun.h"], [if_tun.h include path])],
    [AC_CHECK_HEADER([linux/if_tun.h],
        [AC_DEFINE([IF_TUN_HDR], ["linux/if_tun.h"])],
        [AC_CHECK_HEADER([net/if_tun.h],
            [AC_DEFINE([IF_TUN_HDR], ["net/if_tun.h"])],
            [AC_CHECK_HEADER([net/tun/if_tun.h],
                [AC_DEFINE([IF_TUN_HDR], ["net/tun/if_tun.h"])])])])])

AC_CHECK_HEADER([net/if_utun.h], AC_DEFINE([HAVE_NET_UTUN_H], 1, [Have net/utun.h]))
AC_CHECK_HEADER([alloca.h], AC_DEFINE([HAVE_ALLOCA_H], 1, [Have alloca.h]))

AC_CHECK_HEADER([endian.h],
    [AC_DEFINE([ENDIAN_HDR], [<endian.h>], [endian header include path])],
    [AC_CHECK_HEADER([sys/endian.h],
        [AC_DEFINE([ENDIAN_HDR], [<sys/endian.h>])],
        [AC_CHECK_HEADER([sys/isa_defs.h],
            [AC_DEFINE([ENDIAN_HDR], [<sys/isa_defs.h>])])])])

if test "$ssl_library" = "openssl" || test "$ssl_library" = "both"; then
    oldLIBS="$LIBS"
    LIBS="$LIBS $OPENSSL_LIBS"
    oldCFLAGS="$CFLAGS"
    CFLAGS="$CFLAGS $OPENSSL_CFLAGS"

    if test "$ssl_library" = "openssl"; then
	AC_MSG_CHECKING([for ENGINE_by_id() in OpenSSL])
	AC_LINK_IFELSE([AC_LANG_PROGRAM([#include <openssl/engine.h>],
				        [ENGINE_by_id("foo");])],
		       [AC_MSG_RESULT(yes)
			AC_DEFINE(HAVE_ENGINE, [1], [OpenSSL has ENGINE support])],
		       [AC_MSG_RESULT(no)
			AC_MSG_NOTICE([Building without OpenSSL TPM ENGINE support])])
    fi

    AC_MSG_CHECKING([for dtls1_stop_timer() in OpenSSL])
    AC_LINK_IFELSE([AC_LANG_PROGRAM([#include <openssl/ssl.h>
				     #include <stdlib.h>
				     extern void dtls1_stop_timer(SSL *);],
				    [dtls1_stop_timer(NULL);])],
		   [AC_MSG_RESULT(yes)
		    AC_DEFINE(HAVE_DTLS1_STOP_TIMER, [1], [OpenSSL has dtls1_stop_timer() function])],
		   [AC_MSG_RESULT(no)])

    AC_MSG_CHECKING([for DTLSv1_2_client_method() in OpenSSL])
    AC_LINK_IFELSE([AC_LANG_PROGRAM([#include <openssl/ssl.h>],
				    [DTLSv1_2_client_method();])],
		   [AC_MSG_RESULT(yes)
		    AC_DEFINE(HAVE_DTLS12, [1], [OpenSSL has DTLSv1_2_client_method() function])],
		   [AC_MSG_RESULT(no)])
LIBS="$oldLIBS"
    CFLAGS="$oldCFLAGS"
fi

build_www=yes
AC_PATH_PROGS(PYTHON, [python2 python], [], $PATH:/bin:/usr/bin)
if (test -n "${ac_cv_path_PYTHON}"); then
   AC_MSG_CHECKING([that python is version 2.x])
   if $PYTHON --version 2>&1 | grep "Python 2\." > /dev/null; then
      AC_MSG_RESULT([yes])
      AC_SUBST(PYTHON, ${ac_cv_path_PYTHON})
   else
      AC_MSG_RESULT([no])
      AC_MSG_NOTICE([Python is not v2.x; not building HTML pages])
      build_www=no
   fi
else
   AC_MSG_NOTICE([Python not found; not building HTML pages])
   build_www=no
fi
if test "${build_www}" = "yes"; then
   AC_MSG_CHECKING([if groff can create UTF-8 XHTML])
   AC_PATH_PROGS_FEATURE_CHECK([GROFF], [groff],
	[$ac_path_GROFF -t -K UTF-8 -mandoc -Txhtml /dev/null > /dev/null 2>&1 &&
	 ac_cv_path_GROFF=$ac_path_GROFF])
   if test -n "$ac_cv_path_GROFF"; then
      AC_MSG_RESULT(yes)
      AC_SUBST(GROFF, ${ac_cv_path_GROFF})
   else
      AC_MSG_RESULT([no. Not building HTML pages])
      build_www=no
   fi
fi
AM_CONDITIONAL(BUILD_WWW, [test "${build_www}" = "yes"])

AC_SUBST([CONFIG_STATUS_DEPENDENCIES], ['$(top_srcdir)/po/LINGUAS $(top_srcdir)/openconnect.h ${top_srcdir}/libopenconnect.map.in'])
RAWLINGUAS=`sed -e "/^#/d" -e "s/#.*//" "${srcdir}/po/LINGUAS"`
# Remove newlines
LINGUAS=`echo $RAWLINGUAS`
AC_SUBST(LINGUAS)

APIMAJOR="`sed -n 's/^#define OPENCONNECT_API_VERSION_MAJOR \(.*\)/\1/p' ${srcdir}/openconnect.h`"
APIMINOR="`sed -n 's/^#define OPENCONNECT_API_VERSION_MINOR \(.*\)/\1/p' ${srcdir}/openconnect.h`"
AC_SUBST(APIMAJOR)
AC_SUBST(APIMINOR)

# We want version.c to depend on the files that would affect the
# output of version.sh. But we cannot assume that they'll exist,
# and we cannot use $(wildcard) in a non-GNU makefile. So we just
# depend on the files which happen to exist at configure time.
GITVERSIONDEPS=
for a in ${srcdir}/.git/index ${srcdir}/.git/packed-refs \
         ${srcdir}/.git/refs/tags ${srcdir}/.git/HEAD; do
    if test -r $a ; then
       GITVERSIONDEPS="$GITVERSIONDEPS $a"
    fi
done
AC_SUBST(GITVERSIONDEPS)

AC_CONFIG_FILES(Makefile openconnect.pc po/Makefile www/Makefile \
		libopenconnect.map openconnect.8 www/styles/Makefile \
		www/inc/Makefile www/images/Makefile)
AC_OUTPUT<|MERGE_RESOLUTION|>--- conflicted
+++ resolved
@@ -63,21 +63,12 @@
     ;;
  *darwin*)
     LIBPCSCLITE_LIBS="-Wl,-framework -Wl,PCSC"
-<<<<<<< HEAD
-	AC_CHECK_HEADERS(Security/Security.h, [
-			CPPFLAGS="$CPPFLAGS -D__APPLE_KEYCHAIN__"
-			KEYCHAIN_LDFLAGS="-framework Security -framework CoreFoundation"
-			AC_SUBST(KEYCHAIN_LDFLAGS)
-			],
-			AC_MSG_WARN([Security framework not found. Disabling Mac OS X Keychain support.]))
-=======
     AC_CHECK_HEADERS(Security/Security.h, [
             enable_apple_keychain=yes
             KEYCHAIN_LDFLAGS="-framework Security -framework CoreFoundation"
             AC_SUBST(KEYCHAIN_LDFLAGS)
             ],
             AC_MSG_WARN([Security framework not found. Disabling Mac OS X Keychain support.]))
->>>>>>> bac60619
     LIBPCSCLITE_CFLAGS=" "
     ;;
  *)
