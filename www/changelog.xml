<PAGE>
	<VAR match="VAR_ORIGIN" replace="" />
	<VAR match="VAR_CVSID" replace=""/>
	<INCLUDE file="inc/header.tmpl" />

	<VAR match="VAR_SEL_INDEX" replace="selected" />
	<VAR match="VAR_SEL_CHANGELOG" replace="selected" />
	<PARSE file="menu1.xml" />
	<PARSE file="menu2.xml" />
	
	<INCLUDE file="inc/content.tmpl" />

    	<h1>Changelog</h1>

<p>For full changelog entries including the latest development, see
<a href="http://git.infradead.org/users/dwmw2/openconnect.git">gitweb</a>.</p>
<ul>
   <li><b>OpenConnect HEAD</b>
     <ul>
<<<<<<< HEAD
       <li>Use GnuTLS by default instead of OpenSSL.</li>
       <li>Avoid using deprecated <tt>gnutls_pubkey_verify_data()</tt> function..</li>
     </ul><br/>
  </li>
  <li><b><a href="ftp://ftp.infradead.org/pub/openconnect/openconnect-4.99.tar.gz">OpenConnect v4.99</a></b>
     <i>(<a href="ftp://ftp.infradead.org/pub/openconnect/openconnect-4.99.tar.gz.asc">PGP signature</a>)</i> &#8212; 2013-02-07
     <ul>
       <li>Add <tt>--os</tt> switch to report a different OS type to the gateway.</li>
       <li>Support new XML POST format.</li>
       <li>Fix buffer overflow on long <tt>Location:</tt> and <tt>Set-Cookie:</tt> headers sent from server.</li>
       <li>Add SecurID token support using <a href="http://stoken.sourceforge.net/">libstoken</a>.</li>
=======
       <li><i>No changelog entries yet</i></li>
     </ul><br/>
  </li>
  <li><b><a href="ftp://ftp.infradead.org/pub/openconnect/openconnect-4.08.tar.gz">OpenConnect v4.08</a></b>
     <i>(<a href="ftp://ftp.infradead.org/pub/openconnect/openconnect-4.08.tar.gz.asc">PGP signature</a>)</i> &#8212; 2013-02-13
     <ul>
       <li>Fix overflow on HTTP request buffers (CVE-2012-6128)</li>
       <li>Fix connection to servers with round-robin DNS with two-stage auth/connect.</li>
       <li>Impose minimum MTU of 1280 bytes.</li>
>>>>>>> 615670c0
       <li>Fix some harmless issues reported by Coverity.</li>
       <li>Improve <tt>"Attempting to connect..."</tt> message to be explicit when it's connecting to a proxy.</li>
     </ul><br/>
  </li>
  <li><b><a href="ftp://ftp.infradead.org/pub/openconnect/openconnect-4.07.tar.gz">OpenConnect v4.07</a></b>
     <i>(<a href="ftp://ftp.infradead.org/pub/openconnect/openconnect-4.07.tar.gz.asc">PGP signature</a>)</i> &#8212; 2012-08-31
     <ul>
       <li>Fix segmentation fault when invoked with <tt>-p</tt> argument.</li>
       <li>Fix handling of write stalls on CSTP (TCP) socket.</li>
     </ul><br/>
  </li>
  <li><b><a href="ftp://ftp.infradead.org/pub/openconnect/openconnect-4.06.tar.gz">OpenConnect v4.06</a></b>
     <i>(<a href="ftp://ftp.infradead.org/pub/openconnect/openconnect-4.06.tar.gz.asc">PGP signature</a>)</i> &#8212; 2012-07-23
     <ul>
       <li>Fix default CA location for non-Fedora systems with old GnuTLS.</li>
       <li>Improve error handing when <tt>vpnc-script</tt> exits with error.</li>
       <li>Handle PKCS#11 tokens which won't list keys without login.</li>
     </ul><br/>
  </li>
  <li><b><a href="ftp://ftp.infradead.org/pub/openconnect/openconnect-4.05.tar.gz">OpenConnect v4.05</a></b>
     <i>(<a href="ftp://ftp.infradead.org/pub/openconnect/openconnect-4.05.tar.gz.asc">PGP signature</a>)</i> &#8212; 2012-07-12
     <ul>
       <li>Use correct CSD script for Mac OS X.</li>
       <li>Fix endless loop in PIN cache handling with multiple PKCS#11 tokens.</li>
       <li>Fix PKCS#11 URI handling to preserve all attributes.</li>
       <li>Don't forget key password on GUI reconnect.</li>
       <li>Fix GnuTLS v3 build on OpenBSD.</li>
     </ul><br/>
  </li>
  <li><b><a href="ftp://ftp.infradead.org/pub/openconnect/openconnect-4.04.tar.gz">OpenConnect v4.04</a></b>
     <i>(<a href="ftp://ftp.infradead.org/pub/openconnect/openconnect-4.04.tar.gz.asc">PGP signature</a>)</i> &#8212; 2012-07-05
     <ul>
       <li>Fix GnuTLS password handling for PKCS#8 files.</li>
     </ul><br/>
  </li>
  <li><b><a href="ftp://ftp.infradead.org/pub/openconnect/openconnect-4.03.tar.gz">OpenConnect v4.03</a></b>
     <i>(<a href="ftp://ftp.infradead.org/pub/openconnect/openconnect-4.03.tar.gz.asc">PGP signature</a>)</i> &#8212; 2012-07-02
     <ul>
       <li>Fix <tt>--no-proxy</tt> option.</li>
       <li>Fix handling of requested vs. received MTU settings.</li>
       <li>Fix DTLS MTU for GnuTLS 3.0.21 and newer.</li>
       <li>Support more ciphers for OpenSSL encrypted PEM keys, with GnuTLS.</li>
       <li>Fix GnuTLS compatibilty issue with servers that insist on TLSv1.0 or non-AES ciphers <a href="https://bugzilla.redhat.com/show_bug.cgi?id=836558"><i>(RH#836558)</i></a>.</li>
     </ul><br/>
  </li>
  <li><b><a href="ftp://ftp.infradead.org/pub/openconnect/openconnect-4.02.tar.gz">OpenConnect v4.02</a></b>
     <i>(<a href="ftp://ftp.infradead.org/pub/openconnect/openconnect-4.02.tar.gz.asc">PGP signature</a>)</i> &#8212; 2012-06-28
     <ul>
       <li>Fix build failure due to unconditional inclusion of <tt>&amp;lt;gnutls/dtls.h&amp;gt;</tt>.</li>
     </ul><br/>
  </li>
  <li><b><a href="ftp://ftp.infradead.org/pub/openconnect/openconnect-4.01.tar.gz">OpenConnect v4.01</a></b>
     <i>(<a href="ftp://ftp.infradead.org/pub/openconnect/openconnect-4.01.tar.gz.asc">PGP signature</a>)</i> &#8212; 2012-06-28
     <ul>
       <li>Fix DTLS MTU issue with GnuTLS.</li>
       <li>Fix reconnect crash when compression is disabled.</li>
       <li>Fix build on systems like FreeBSD 8 without <tt>O_CLOEXEC</tt>.</li>
       <li>Add <tt>--dtls-local-port</tt> option.</li>
       <li>Print correct error when <tt>/dev/net/tun</tt> cannot be opened.</li>
       <li>Fix <tt>openconnect.pc</tt> pkg-config file not to require <tt>zlib.pc</tt> on systems which lack it (like RHEL5).</li>
     </ul><br/>
  </li>
  <li><b><a href="ftp://ftp.infradead.org/pub/openconnect/openconnect-4.00.tar.gz">OpenConnect v4.00</a></b>
     <i>(<a href="ftp://ftp.infradead.org/pub/openconnect/openconnect-4.00.tar.gz.asc">PGP signature</a>)</i> &#8212; 2012-06-20
     <ul>
       <li>Add support for OpenSSL's odd encrypted PKCS#1 files, for GnuTLS.</li>
       <li>Fix repeated passphrase retry for OpenSSL.</li>
       <li>Add keystore support for Android.</li>
       <li>Support TPM, and also additional checks on PKCS#11 certs, even with GnuTLS 2.12.</li>
       <li>Fix library references to OpenSSL's <tt>ERR_print_errors_cb()</tt> when built against GnuTLS v2.12.</li>
     </ul><br/>
  </li>
  <li><b><a href="ftp://ftp.infradead.org/pub/openconnect/openconnect-3.99.tar.gz">OpenConnect v3.99</a></b>
     <i>(<a href="ftp://ftp.infradead.org/pub/openconnect/openconnect-3.99.tar.gz.asc">PGP signature</a>)</i> &#8212; 2012-06-13
     <ul>
       <li>Enable native TPM support when built with GnuTLS.</li>
       <li>Enable PKCS#11 token support when built with GnuTLS.</li>
       <li>Eliminate all SSL library exposure through <tt>libopenconnect</tt>.</li>
       <li>Parse split DNS information, provide <tt>$CISCO_SPLIT_DNS</tt> environment variable to <tt>vpnc-script</tt>.</li>
       <li>Attempt to provide new-style MTU information to server <i>(on Linux only, unless specified on command line)</i>.</li>
       <li>Allow building against GnuTLS, including DTLS support.</li>
       <li>Add <tt>--with-pkgconfigdir=</tt> option to <tt>configure</tt> for FreeBSD's benefit <i>(<a href="https://bugs.freedesktop.org/show_bug.cgi?id=48743">fd#48743</a>)</i>.</li>
     </ul><br/>
  </li>
  <li><b><a href="ftp://ftp.infradead.org/pub/openconnect/openconnect-3.20.tar.gz">OpenConnect v3.20</a></b>
     <i>(<a href="ftp://ftp.infradead.org/pub/openconnect/openconnect-3.20.tar.gz.asc">PGP signature</a>)</i> &#8212; 2012-05-18
     <ul>
       <li>Cope with non-keepalive HTTP response on authentication success.</li>
       <li>Fix progress callback with incorrect <tt>cbdata</tt> which caused KDE crash.</li>
     </ul><br/>
  </li>
  <li><b><a href="ftp://ftp.infradead.org/pub/openconnect/openconnect-3.19.tar.gz">OpenConnect v3.19</a></b>
     <i>(<a href="ftp://ftp.infradead.org/pub/openconnect/openconnect-3.19.tar.gz.asc">PGP signature</a>)</i> &#8212; 2012-05-17
     <ul>
       <li>Add <tt>--config</tt> option for reading options from file.</li>
       <li>Improve OpenSSL DTLS compatibility to work on Ubuntu 10.04.</li>
       <li>Flush progress logging output promptly after each message.</li>
       <li>Add symbol versioning for shared library (on sane platforms).</li>
       <li>Add <tt>openconnect_set_cancel_fd()</tt> function to allow clean cancellation.</li>
       <li>Fix corruption of URL in <tt>openconnect_parse_url()</tt> if it specifies a port number.</li>
       <li>Fix inappropriate <tt>exit()</tt> calls from library code.</li>
       <li>Library namespace cleanup &#8212; all symbols now have the prefix <tt>openconnect_</tt> on platforms where symbol versioning works.</li>
       <li>Fix <tt>--non-inter</tt> option so it still uses login information from command line.</li>
     </ul><br/>
  </li>
  <li><b><a href="ftp://ftp.infradead.org/pub/openconnect/openconnect-3.18.tar.gz">OpenConnect v3.18</a></b>
     <i>(<a href="ftp://ftp.infradead.org/pub/openconnect/openconnect-3.18.tar.gz.asc">PGP signature</a>)</i> &#8212; 2012-04-25
     <ul>
       <li>Fix autohate breakage with <tt>--disable-nls</tt>... hopefully.</li>
       <li>Fix buffer overflow in banner handling.</li>
     </ul><br/>
  </li>
  <li><b><a href="ftp://ftp.infradead.org/pub/openconnect/openconnect-3.17.tar.gz">OpenConnect v3.17</a></b>
     <i>(<a href="ftp://ftp.infradead.org/pub/openconnect/openconnect-3.17.tar.gz.asc">PGP signature</a>)</i> &#8212; 2012-04-20
     <ul>
       <li>Work around <tt>time()</tt> brokenness on Solaris.</li>
       <li>Fix interface plumbing on Solaris 10.</li>
       <li>Provide <tt>asprintf()</tt> function for (unpatched) Solaris 10.</li>
       <li>Make <tt>vpnc-script</tt> mandatory, like it is for <tt>vpnc</tt></li>
       <li>Don't set Legacy IP address on tun device; let <tt>vpnc-script</tt> do it.</li>
       <li>Detect OpenSSL even without pkg-config.</li>
       <li>Stop building static library by default.</li>
       <li>Invoke <tt>vpnc-script</tt> with "pre-init" reason to load tun module if necessary.</li>
     </ul><br/>
  </li>
  <li><b><a href="ftp://ftp.infradead.org/pub/openconnect/openconnect-3.16.tar.gz">OpenConnect v3.16</a></b>
     <i>(<a href="ftp://ftp.infradead.org/pub/openconnect/openconnect-3.16.tar.gz.asc">PGP signature</a>)</i> &#8212; 2012-04-08
     <ul>
       <li>Fix build failure on Debian/kFreeBSD and Hurd.</li>
       <li>Fix memory leak of deflated packets.</li>
       <li>Fix memory leak of zlib state on CSTP reconnect.</li>
       <li>Eliminate <tt>memcpy()</tt> calls on packets from DTLS and tunnel device.</li>
       <li>Use <tt>I_LINK</tt> instead of <tt>I_PLINK</tt> on Solaris to plumb interface for Legacy IP.</li>
       <li>Plumb interface for IPv6 on Solaris, instead of expecting <tt>vpnc-script</tt> to do it.</li>
       <li>Refer to <a href="vpnc-script.html">vpnc-script</a> and <a href="mail.html">help</a> web pages in openconnect output.</li>
       <li>Fix potential crash when processing libproxy results.</li>
       <li>Be more conservative in detecting libproxy without pkg-config.</li>
     </ul><br/>
  </li>
  <li><b><a href="ftp://ftp.infradead.org/pub/openconnect/openconnect-3.15.tar.gz">OpenConnect v3.15</a></b>
     <i>(<a href="ftp://ftp.infradead.org/pub/openconnect/openconnect-3.15.tar.gz.asc">PGP signature</a>)</i> &#8212; 2011-11-25
     <ul>
       <li>Fix for reading multiple packets from Solaris tun device.</li>
       <li>Call <tt>bindtextdomain()</tt> to ensure that translations are found in install path.</li>
     </ul><br/>
  </li>
  <li><b><a href="ftp://ftp.infradead.org/pub/openconnect/openconnect-3.14.tar.gz">OpenConnect v3.14</a></b>
     <i>(<a href="ftp://ftp.infradead.org/pub/openconnect/openconnect-3.14.tar.gz.asc">PGP signature</a>)</i> &#8212; 2011-11-08
     <ul>
       <li>Move executable to <tt>$prefix/sbin</tt>.</li>
       <li>Fix build issues on OSX, OpenIndiana, DragonFlyBSD, OpenBSD, FreeBSD &amp;amp; NetBSD.</li>
       <li>Fix non-portable <tt>(void *)</tt> arithmetic.</li>
       <li>Make more messages translatable.</li>
       <li>Attempt to make NLS support more portable (with fewer dependencies).</li>
     </ul><br/>
  </li>
  <li><b><a href="ftp://ftp.infradead.org/pub/openconnect/openconnect-3.13.tar.gz">OpenConnect v3.13</a></b>
     <i>(<a href="ftp://ftp.infradead.org/pub/openconnect/openconnect-3.13.tar.gz.asc">PGP signature</a>)</i> &#8212; 2011-09-30
     <ul>
       <li>Add <tt>--cert-expire-warning</tt> option.</li>
       <li>Give visible warning when server dislikes client SSL certificate.</li>
       <li>Add localisation support.</li>
       <li>Fix build on Debian systems where <tt>dtls1_stop_timer()</tt> is not available.</li>
       <li>Fix libproxy detection.</li>
       <li>Enable a useful set of compiler warnings by default.</li>
       <li>Fix various minor compiler warnings.</li>
     </ul><br/>
  </li>
  <li><b><a href="ftp://ftp.infradead.org/pub/openconnect/openconnect-3.12.tar.gz">OpenConnect v3.12</a></b> &#8212; 2011-09-12
     <ul>
       <li>Fix DTLS compatibility with ASA firmware 8.4.1(11) and above.</li>
       <li>Fix build failures on GNU Hurd, on systems with ancient OpenSSL,
       and on Debian.</li>
       <li>Add <tt>--pid-file</tt> option.</li>
       <li>Print SHA1 fingerprint with server certificate details.</li>
     </ul><br/>
  </li>
  <li><b><a href="ftp://ftp.infradead.org/pub/openconnect/openconnect-3.11.tar.gz">OpenConnect v3.11</a></b> &#8212; 2011-07-20
     <ul>
       <li>Add <tt>Android.mk</tt> file for Android build support</li>
       <li>Add logging support for Android, in place of standard <tt>syslog()</tt>.</li>
       <li>Switch back to using TLSv1, but without extensions.</li>
       <li>Make TPM support optional, dependent on OpenSSL ENGINE support.</li>
     </ul><br/>
  </li>
  <li><b><a href="ftp://ftp.infradead.org/pub/openconnect/openconnect-3.10.tar.gz">OpenConnect v3.10</a></b> &#8212; 2011-06-30
     <ul>
       <li>Switch to using GNU autoconf/automake/libtool.</li>
       <li>Produce shared library for authentication.</li>
       <li>Improve library API to make life easier for C++ users.</li>
       <li>Be more explicit about requiring <tt>pkg-config</tt>.</li>
       <li>Invoke script with <tt>reason=reconnect</tt> on CSTP reconnect.</li>
       <li>Add <tt>--non-inter</tt> option to avoid all user input.</li>
     </ul><br/>
  </li>
  <li><b><a href="ftp://ftp.infradead.org/pub/openconnect/openconnect-3.02.tar.gz">OpenConnect v3.02</a></b> &#8212; 2011-04-19
     <ul>
       <li>Install man page in <tt>make install</tt> target.</li>
       <li>Add <tt>openconnect_vpninfo_free()</tt> to libopenconnect.</li>
       <li>Clear cached <tt>peer_addr</tt> to avoid reconnecting to wrong host.</li>
     </ul><br/>
  </li>
  <li><b><a href="ftp://ftp.infradead.org/pub/openconnect/openconnect-3.01.tar.gz">OpenConnect v3.01</a></b> &#8212; 2011-03-09
     <ul>
       <li>Add libxml2 to pkg-config requirements.</li>
     </ul><br/>
  </li>
  <li><b><a href="ftp://ftp.infradead.org/pub/openconnect/openconnect-3.00.tar.gz">OpenConnect v3.00</a></b> &#8212; 2011-03-09
     <ul>
       <li>Create libopenconnect.a for GUI authentication dialog to use.</li>
       <li>Remove auth-dialog, which now lives in the <a href="http://git.gnome.org/browse/network-manager-openconnect/">network-manager-openconnect</a> package.</li>
       <li>Cope with more entries in authentication forms.</li>
       <li>Add <tt>--csd-wrapper</tt> option to wrap CSD trojan.</li>
       <li>Report error and abort if CA file cannot be opened.</li>
     </ul><br/>
  </li>
  <li><b><a href="ftp://ftp.infradead.org/pub/openconnect/openconnect-2.26.tar.gz">OpenConnect v2.26</a></b> &#8212; 2010-09-22
     <ul>
       <li>Fix potential crash on relative HTTP redirect.</li>
       <li>Use correct TUN/TAP device node on Android.</li>
       <li>Check client certificate expiry date.</li>
       <li>Implement CSTP and DTLS rekeying <i>(both by reconnecting CSTP)</i>.</li>
       <li>Add <tt>--force-dpd</tt> option to set minimum DPD interval.</li>
       <li>Don't print <tt>webvpn</tt> cookie in debug output.</li>
       <li>Fix host selection in NetworkManager auth dialog.</li>
       <li>Use SSLv3 instead of TLSv1; some servers <i>(or their firewalls)</i>
	   don't accept any <tt>ClientHello</tt> options.</li>
       <li>Never include address family prefix on <tt>script-tun</tt> connections.</li> 
     </ul><br/>
  </li>
  <li><b><a href="ftp://ftp.infradead.org/pub/openconnect/openconnect-2.25.tar.gz">OpenConnect v2.25</a></b> &#8212; 2010-05-15
     <ul>
       <li>Always validate server certificate, even when no extra <tt>--cafile</tt> is provided.</li>
       <li>Add <tt>--no-cert-check</tt> option to avoid certificate validation.</li>
       <li>Check server hostname against its certificate.</li>
       <li>Provide text-mode function for reviewing and accepting "invalid" certificates.</li>
       <li>Fix libproxy detection on NetBSD.</li>
     </ul><br/>
  </li>
  <li><b><a href="ftp://ftp.infradead.org/pub/openconnect/openconnect-2.24.tar.gz">OpenConnect v2.24</a></b> &#8212; 2010-05-07
     <ul>
       <li>Forget preconfigured password after a single attempt; don't retry infinitely if it's failing.</li>
       <li>Set <tt>$CISCO_BANNER</tt> environment variable when running script.</li>
       <li>Better handling of passphrase failure on certificate files.</li>
       <li>Fix NetBSD build (thanks to Pouya D. Tafti).</li>
       <li>Fix DragonFly BSD build.</li>
     </ul><br/>
  </li>
  <li><b><a href="ftp://ftp.infradead.org/pub/openconnect/openconnect-2.23.tar.gz">OpenConnect v2.23</a></b> &#8212; 2010-04-09
     <ul>
       <li>Support "Cisco Secure Desktop" trojan in NetworkManager auth-dialog.</li>
       <li>Support proxy in NetworkManager auth-dialog.</li>
       <li>Add <tt>--no-http-keepalive</tt> option to work around Cisco's incompetence.</li>
       <li>Fix build on Debian/kFreeBSD.</li>
       <li>Fix crash on receiving HTTP 404 error.</li>
       <li>Improve workaround for server certificates lacking SSL_SERVER purpose, so that it also works with OpenSSL older than 0.9.8k.</li>
     </ul><br/>
  </li>
  <li><b><a href="ftp://ftp.infradead.org/pub/openconnect/openconnect-2.22.tar.gz">OpenConnect v2.22</a></b> &#8212; 2010-03-07
     <ul>
       <li>Fix bug handling port numbers above 9999.</li>
       <li>Ignore "<tt>Connection: Keep-Alive</tt>" in HTTP/1.0 to work around server bug with certificate authentication.</li>
       <li>Handle non-standard port (and full URLs) when used with NetworkManager.</li>
       <li>Cope with relative redirect and form URLs.</li>
       <li>Allocate HTTP receive buffer dynamically, to cope with arbitrary size of content.</li>
       <li>Fix server cert SHA1 comparison to be case-insensitive.</li>
       <li>Fix build on Solaris and OSX <i>(<tt>strndup()</tt>, <tt>AI_NUMERICSERV</tt>).</i></li>
       <li>Fix exit code with <tt>--background</tt> option.</li>
     </ul><br/>
  </li>
  <li><b><a href="ftp://ftp.infradead.org/pub/openconnect/openconnect-2.21.tar.gz">OpenConnect v2.21</a></b> &#8212; 2010-01-10
     <ul>
       <li>Fix handling of HTTP 1.0 responses with keepalive <a href="https://bugzilla.redhat.com/show_bug.cgi?id=553817"><i>(RH#553817)</i></a>.</li>
       <li>Fix case sensitivity in HTTP headers and hostname comparison on redirect.</li>
     </ul><br/>
  </li>
  <li><b><a href="ftp://ftp.infradead.org/pub/openconnect/openconnect-2.20.tar.gz">OpenConnect v2.20</a></b> &#8212; 2010-01-04
     <ul>
       <li>Fix use-after-free bug in NetworkManager authentication dialog <a href="https://bugzilla.redhat.com/show_bug.cgi?id=551665"><i>(RH#551665)</i></a>.</li>
       <li>Allow server to be specified with <tt>https://</tt> URL, including port and pathname (which Cisco calls 'UserGroup')</li>
       <li>Support connection through HTTP and SOCKS proxies.</li>
       <li>Handle HTTP redirection with port numbers.</li>
       <li>Handle HTTP redirection with IPv6 literal addresses.</li>
     </ul><br/>
  </li>
  <li><b><a href="ftp://ftp.infradead.org/pub/openconnect/openconnect-2.12.tar.gz">OpenConnect v2.12</a></b> &#8212; 2009-12-07
     <ul>
       <li>Fix buffer overflow when generating useragent string.</li>
       <li>Cope with idiotic schizoDNS configurations by not repeating DNS lookup for VPN server on reconnects.</li>
       <li>Support DragonFlyBSD. Probably.</li>
     </ul><br/>
  </li>
  <li><b><a href="ftp://ftp.infradead.org/pub/openconnect/openconnect-2.11.tar.gz">OpenConnect v2.11</a></b> &#8212; 2009-11-17
     <ul>
       <li>Add IPv6 support for FreeBSD.</li>
       <li>Support "split tunnel" mode for IPv6 routing.</li>
       <li>Fix bug where client certificate's MD5 was only given to the
	   CSD trojan if a PKCS#12 certificate was used.</li>
     </ul><br/>
  </li>
  <li><b><a href="ftp://ftp.infradead.org/pub/openconnect/openconnect-2.10.tar.gz">OpenConnect v2.10</a></b> &#8212; 2009-11-04
     <ul>
       <li>OpenSolaris support.</li>
       <li>Preliminary support for IPv6 connectivity.</li>
       <li>Fix session shutdown on exit.</li>
       <li>Fix reconnection when TCP connection is closed.</li>
       <li>Support for "Cisco Secure Desktop" idiocy.</li>
       <li>Allow <tt>User-Agent:</tt> to be specified on command line.</li>
       <li>Fix session termination on disconnect.</li>
       <li>Fix recognition of certificates from OpenSSL 1.0.0.</li>
     </ul><br/>
  </li>
  <li><b><a href="ftp://ftp.infradead.org/pub/openconnect/openconnect-2.01.tar.gz">OpenConnect v2.01</a></b> &#8212; 2009-06-24
     <ul>
       <li>Fix bug causing loss of DTLS (and lots of syslog spam about it)
	   after a CSTP reconnection.</li>
       <li>Don't apply OpenSSL certificate chain workaround if we already
	   have "extra" certificates loaded (e.g. from a PKCS#12 file).</li>
       <li>Load "extra" certificates from <tt>.pem</tt> files too.</li>
       <li>Fix SEGV caused by freeing certificates after processing cert
	   chain.</li>
     </ul><br/>
  </li>
  <li><b><a href="ftp://ftp.infradead.org/pub/openconnect/openconnect-2.00.tar.gz">OpenConnect v2.00</a></b> &#8212; 2009-06-03
      <ul>
	<li>Add OpenBSD and FreeBSD support.</li>
	<li>Build with OpenSSL-0.9.7 (Mac OS X, OpenBSD, etc.)</li>
	<li>Support PKCS#12 certificates.</li>
	<li>Automatic detection of certificate type (PKCS#12, PEM, TPM).</li>
	<li>Work around OpenSSL trust chain issues (<a href="http://rt.openssl.org/Ticket/Display.html?id=1942&amp;amp;user=guest&amp;amp;pass=guest">RT#1942</a>).</li>
	<li>Allow PEM passphrase to be specified on command line.</li>
	<li>Allow PEM passphrase automatically generated from the <tt>fsid</tt> of the file system on which the certificate is stored.</li>
	<li>Fix certificate comparisons (in NM auth-dialog and <tt>--servercert</tt> option) to use SHA1 fingerprint, not signature.</li>
	<li>Fix segfault in NM auth-dialog when changing hosts.</li>
      </ul><br/>
  </li>
  <li><b><a href="ftp://ftp.infradead.org/pub/openconnect/openconnect-1.40.tar.gz">OpenConnect v1.40</a></b> &#8212; 2009-05-27
      <ul>
	<li>Fix validation of server's SSL certificate when NetworkManager runs openconnect as an unprivileged user (which can't read the real user's trust chain file).</li>
	<li>Fix double-free of DTLS Cipher option on reconnect.</li>
	<li>Reconnect on SSL write errors</li>
	<li>Fix reporting of SSL errors through syslog/UI.</li>
      </ul><br/>
  </li>
  <li><b><a href="ftp://ftp.infradead.org/pub/openconnect/openconnect-1.30.tar.gz">OpenConnect v1.30</a></b> &#8212; 2009-05-13
      <ul>
	<li>NetworkManager auth-dialog will now cache authentication form options.</li>
      </ul><br/>
  </li>
  <li><b><a href="ftp://ftp.infradead.org/pub/openconnect/openconnect-1.20.tar.gz">OpenConnect v1.20</a></b> &#8212; 2009-05-08
      <ul>
	<li>DTLS cipher choice fixes.</li>
	<li>Improve handling of authentication group selection.</li>
	<li>Export more information to connection script.</li>
	<li>Add <tt>--background</tt> option to dæmonize after connection.</li>
	<li>Detect TCP connection closure.</li>
      </ul><br/>
  </li>
  <li><b><a href="ftp://ftp.infradead.org/pub/openconnect/openconnect-1.10.tar.gz">OpenConnect v1.10</a></b> &#8212; 2009-04-01
      <ul>
	<li>NetworkManager UI rewrite with many improvements.</li>
	<li>Support for "UserGroups" where a single server offers multiple
	configurations according to the URL used to connect.</li>
      </ul><br/>
  </li>
  <li><b><a href="ftp://ftp.infradead.org/pub/openconnect/openconnect-1.00.tar.gz">OpenConnect v1.00</a></b> &#8212; 2009-03-18
      <ul>
	<li>First non-beta release.</li>
      </ul>
  </li>
</ul>
	<INCLUDE file="inc/footer.tmpl" />
</PAGE>
<|MERGE_RESOLUTION|>--- conflicted
+++ resolved
@@ -17,7 +17,6 @@
 <ul>
    <li><b>OpenConnect HEAD</b>
      <ul>
-<<<<<<< HEAD
        <li>Use GnuTLS by default instead of OpenSSL.</li>
        <li>Avoid using deprecated <tt>gnutls_pubkey_verify_data()</tt> function..</li>
      </ul><br/>
@@ -27,10 +26,7 @@
      <ul>
        <li>Add <tt>--os</tt> switch to report a different OS type to the gateway.</li>
        <li>Support new XML POST format.</li>
-       <li>Fix buffer overflow on long <tt>Location:</tt> and <tt>Set-Cookie:</tt> headers sent from server.</li>
        <li>Add SecurID token support using <a href="http://stoken.sourceforge.net/">libstoken</a>.</li>
-=======
-       <li><i>No changelog entries yet</i></li>
      </ul><br/>
   </li>
   <li><b><a href="ftp://ftp.infradead.org/pub/openconnect/openconnect-4.08.tar.gz">OpenConnect v4.08</a></b>
@@ -39,7 +35,6 @@
        <li>Fix overflow on HTTP request buffers (CVE-2012-6128)</li>
        <li>Fix connection to servers with round-robin DNS with two-stage auth/connect.</li>
        <li>Impose minimum MTU of 1280 bytes.</li>
->>>>>>> 615670c0
        <li>Fix some harmless issues reported by Coverity.</li>
        <li>Improve <tt>"Attempting to connect..."</tt> message to be explicit when it's connecting to a proxy.</li>
      </ul><br/>
