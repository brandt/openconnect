
SUBDIRS = tests
# We kind of want openconnect to be built before we try to test it
check-recursive: openconnect$(EXEEXT)
# And even *building* some of tests/*.c needs libopenconnect
install-recursive: libopenconnect.la
all-recursive: libopenconnect.la

if BUILD_WWW
SUBDIRS += www
endif
if USE_NLS
SUBDIRS += po
endif

lib_LTLIBRARIES = libopenconnect.la
sbin_PROGRAMS = openconnect
man8_MANS = openconnect.8

AM_CFLAGS = @WFLAGS@
AM_CPPFLAGS = -DLOCALEDIR="\"$(localedir)\""

openconnect_SOURCES = xml.c main.c
openconnect_CFLAGS = $(AM_CFLAGS) $(SSL_CFLAGS) $(DTLS_SSL_CFLAGS) $(LIBXML2_CFLAGS) $(LIBPROXY_CFLAGS) $(ZLIB_CFLAGS) $(LIBSTOKEN_CFLAGS) $(LIBPSKC_CFLAGS) $(GSSAPI_CFLAGS) $(INTL_CFLAGS) $(ICONV_CFLAGS) $(LIBPCSCLITE_CFLAGS)
openconnect_LDADD = libopenconnect.la $(SSL_LIBS) $(LIBXML2_LIBS) $(LIBPROXY_LIBS) $(INTL_LIBS) $(ICONV_LIBS)

if OPENCONNECT_WIN32
openconnect_SOURCES += openconnect.rc
endif
library_srcs = ssl.c http.c http-auth.c auth-common.c library.c compat.c lzs.c mainloop.c script.c ntlm.c digest.c openconnect-internal.h
lib_srcs_cisco = auth.c cstp.c
lib_srcs_juniper = oncp.c lzo.c auth-juniper.c
lib_srcs_pulse = pulse.c
lib_srcs_globalprotect = gpst.c auth-globalprotect.c
lib_srcs_oath = oath.c

library_srcs += $(lib_srcs_juniper) $(lib_srcs_cisco) $(lib_srcs_oath) \
		$(lib_srcs_globalprotect) $(lib_srcs_pulse)

lib_srcs_gnutls = gnutls.c gnutls_tpm.c gnutls_tpm2.c
lib_srcs_openssl = openssl.c openssl-pkcs11.c
lib_srcs_win32 = tun-win32.c sspi.c
lib_srcs_posix = tun.c
lib_srcs_gssapi = gssapi.c
lib_srcs_iconv = iconv.c
lib_srcs_yubikey = yubikey.c
lib_srcs_stoken = stoken.c
lib_srcs_esp = esp.c esp-seqno.c
lib_srcs_dtls = dtls.c
lib_srcs_keychain = keychain.c

POTFILES = $(openconnect_SOURCES) gnutls-esp.c gnutls-dtls.c openssl-esp.c openssl-dtls.c \
	   $(lib_srcs_esp) $(lib_srcs_dtls) gnutls_tpm2_esys.c gnutls_tpm2_ibm.c \
	   $(lib_srcs_openssl) $(lib_srcs_gnutls) $(library_srcs) \
	   $(lib_srcs_win32) $(lib_srcs_posix) $(lib_srcs_gssapi) $(lib_srcs_iconv) \
<<<<<<< HEAD
	   $(lib_srcs_oath) $(lib_srcs_yubikey) $(lib_srcs_stoken) $(lib_srcs_keychain) openconnect-internal.h
=======
	   $(lib_srcs_yubikey) $(lib_srcs_stoken)
>>>>>>> 68641c03

if OPENCONNECT_LIBPCSCLITE
library_srcs += $(lib_srcs_yubikey)
endif
if OPENCONNECT_STOKEN
library_srcs += $(lib_srcs_stoken)
endif
if OPENCONNECT_GSSAPI
library_srcs += $(lib_srcs_gssapi)
endif
if OPENCONNECT_GNUTLS
library_srcs += $(lib_srcs_gnutls)
lib_srcs_esp += gnutls-esp.c
lib_srcs_dtls += gnutls-dtls.c
endif
if OPENCONNECT_TSS2_ESYS
library_srcs += gnutls_tpm2_esys.c
endif
if OPENCONNECT_TSS2_IBM
library_srcs += gnutls_tpm2_ibm.c
endif
if OPENCONNECT_OPENSSL
library_srcs += $(lib_srcs_openssl)
lib_srcs_esp += openssl-esp.c
lib_srcs_dtls += openssl-dtls.c
endif
if OPENCONNECT_DTLS
lib_srcs_cisco += $(lib_srcs_dtls)
endif
if OPENCONNECT_ESP
lib_srcs_juniper += $(lib_srcs_esp)
endif
if OPENCONNECT_ICONV
library_srcs += $(lib_srcs_iconv)
endif
if OPENCONNECT_WIN32
library_srcs += $(lib_srcs_win32)
.rc.o:
	$(WINDRES) $^ -o $@
%.o : %.rc
	$(WINDRES) $^ -o $@
else
library_srcs += $(lib_srcs_posix)
endif
if OPENCONNECT_KEYCHAIN
library_srcs += $(lib_srcs_keychain)
endif

libopenconnect_la_SOURCES = version.c $(library_srcs)
libopenconnect_la_CFLAGS = $(AM_CFLAGS) $(SSL_CFLAGS) $(DTLS_SSL_CFLAGS) $(LIBXML2_CFLAGS) $(LIBPROXY_CFLAGS) $(ZLIB_CFLAGS) $(P11KIT_CFLAGS) $(TSS_CFLAGS) $(LIBSTOKEN_CFLAGS) $(LIBPSKC_CFLAGS) $(GSSAPI_CFLAGS) $(INTL_CFLAGS) $(ICONV_CFLAGS) $(LIBPCSCLITE_CFLAGS) $(LIBP11_CFLAGS) $(LIBLZ4_CFLAGS)
libopenconnect_la_LIBADD = $(SSL_LIBS) $(DTLS_SSL_LIBS) $(LIBXML2_LIBS) $(LIBPROXY_LIBS) $(ZLIB_LIBS) $(P11KIT_LIBS) $(TSS_LIBS) $(LIBSTOKEN_LIBS) $(LIBPSKC_LIBS) $(GSSAPI_LIBS) $(INTL_LIBS) $(ICONV_LIBS) $(LIBPCSCLITE_LIBS) $(LIBP11_LIBS) $(LIBLZ4_LIBS)
if OPENBSD_LIBTOOL
# OpenBSD's libtool doesn't have -version-number, but its -version-info arg
# does what GNU libtool's -version-number does. Which arguably is what the
# GNU -version-info arg ought to do too. I hate libtool.
LT_VER_ARG = -version-info
else
LT_VER_ARG = -version-number
endif

libopenconnect_la_LDFLAGS = $(LT_VER_ARG) @APIMAJOR@:@APIMINOR@ -no-undefined
noinst_HEADERS = openconnect-internal.h openconnect.h gnutls.h lzo.h keychain.h
include_HEADERS = openconnect.h

if HAVE_VSCRIPT
libopenconnect_la_LDFLAGS += @VSCRIPT_LDFLAGS@,libopenconnect.map
libopenconnect_la_DEPENDENCIES = libopenconnect.map
endif

if OPENCONNECT_KEYCHAIN
libopenconnect_la_LIBADD += $(KEYCHAIN_LIBS)
libopenconnect_la_LDFLAGS += $(KEYCHAIN_LDFLAGS)
endif

if OPENCONNECT_JNI
if JNI_STANDALONE
libopenconnect_la_SOURCES += jni.c
libopenconnect_la_CFLAGS += $(JNI_CFLAGS) -Wno-missing-declarations
else
lib_LTLIBRARIES += libopenconnect-wrapper.la
libopenconnect_wrapper_la_SOURCES = jni.c
libopenconnect_wrapper_la_CFLAGS = $(AM_CFLAGS) $(JNI_CFLAGS) -Wno-missing-declarations
libopenconnect_wrapper_la_LIBADD = libopenconnect.la
endif
endif

pkgconfig_DATA = openconnect.pc

EXTRA_DIST = AUTHORS version.sh README.TESTS COPYING.LGPL $(lib_srcs_openssl) $(lib_srcs_gnutls)
EXTRA_DIST += $(shell cd "$(top_srcdir)" && \
		git ls-tree HEAD -r --name-only -- android/ java/ trojans/ 2>/dev/null)

DISTCLEANFILES = $(pkgconfig_DATA)

pkglibexec_SCRIPTS = trojans/csd-post.sh trojans/csd-wrapper.sh trojans/tncc-wrapper.py \
	trojans/hipreport.sh trojans/hipreport-android.sh

# main.c includes version.c
openconnect-main.$(OBJEXT): version.c

version.c: $(library_srcs) $(lib_openssl_srcs) $(lib_gnutls_srcs) \
	   $(openconnect_SOURCES) Makefile.am configure.ac \
	   openconnect.h openconnect-internal.h version.sh @GITVERSIONDEPS@
	@cd $(srcdir) && ./version.sh $(abs_builddir)/version.c

AUTHORS: @GITVERSIONDEPS@
	@git shortlog -sen > AUTHORS

tmp-dist: uncommitted-check
	$(MAKE) $(AM_MAKEFLAGS) VERSION=$(patsubst v%,%,$(shell git describe --tags)) DISTHOOK=0 dist

tmp-distdir: uncommitted-check
	$(MAKE) $(AM_MAKEFLAGS) VERSION=$(patsubst v%,%,$(shell git describe --tags)) DISTHOOK=0 distdir

uncommitted-check:
	@if ! git update-index --refresh --unmerged || \
	    ! git diff-index --name-only --exit-code HEAD; then \
		echo "*** ERROR: Uncommitted changes in above files"; exit 1; fi

DISTHOOK=1
dist-hook: uncommitted-check
	@if [ $(DISTHOOK) = 1 ]; then \
	    if ! git rev-parse --verify v$(VERSION) &> /dev/null; then \
		echo "*** ERROR: Version v$(VERSION) is not tagged"; exit 1; fi ; \
	    if ! git diff --name-only --exit-code v$(VERSION) HEAD > /dev/null; then \
		echo "*** ERROR: Git checkout not at version v$(VERSION)"; exit 1; fi ; \
	fi

sign-dist: dist
	@for a in $(DIST_ARCHIVES); do \
		gpg --default-key 67E2F359 --detach-sign -a $$a ; \
	done

tag: uncommitted-check
	@if git rev-parse --verify v$(VERSION) &> /dev/null; then \
		echo "*** ERROR: Version v$(VERSION) is already tagged"; exit 1; fi
	@sed 's/AC_INIT.*/AC_INIT(openconnect, $(VERSION))/' -i $(srcdir)/configure.ac
	@sed 's/^v=.*/v="v$(VERSION)"/' -i $(srcdir)/version.sh
	@( echo '1,/<!-- latest-release-start -->/p' ;\
	   echo '/<!-- latest-release-end -->/,$$p' ;\
	   echo  '/<!-- latest-release-start -->/a\' ;\
	   echo  'The latest release is <a href="ftp://ftp.infradead.org/pub/openconnect/openconnect-$(VERSION).tar.gz">OpenConnect v$(VERSION)</a>\' ;\
	   echo  '<i>(<a href="ftp://ftp.infradead.org/pub/openconnect/openconnect-$(VERSION).tar.gz.asc">PGP signature</a>)</i>,\' ;\
	   echo 'released on $(shell date +%Y-%m-%d) with the following changelog:</p>\' ;\
	   sed '0,/<b>OpenConnect HEAD/d;/<\/ul><br\/>/,$$d;s/$$/\\/' $(srcdir)/www/changelog.xml ;\
	   echo '     </ul>' ) | \
	 sed -n -f - -i $(srcdir)/www/download.xml
	@( echo "s/Last modified: .*/Last modified: $(shell date)/" ;\
	   echo '/  <li><b>OpenConnect HEAD/a\' ;\
	   echo '     <ul>\' ;\
	   echo '       <li><i>No changelog entries yet</i></li>\';\
	   echo '     </ul><br/>\' ;  echo '  </li>\' ;\
	   echo '  <li><b><a href="ftp://ftp.infradead.org/pub/openconnect/openconnect-$(VERSION).tar.gz">OpenConnect v$(VERSION)</a></b>\' ;\
	   echo '     <i>(<a href="ftp://ftp.infradead.org/pub/openconnect/openconnect-$(VERSION).tar.gz.asc">PGP signature</a>)</i> &#8212; $(shell date +%Y-%m-%d)' ) | \
		sed -f - -i $(srcdir)/www/changelog.xml
	@echo '/API version [0-9]\+\.[0-9]\+:$$/s/:/ (v$(VERSION); $(shell date +%Y-%m-%d)):/' | \
		sed -f - -i $(srcdir)/openconnect.h
# stupid syntax highlighting '
	@cd $(srcdir) && git commit -s -m "Tag version $(VERSION)" configure.ac version.sh www/download.xml www/changelog.xml openconnect.h
	@git tag v$(VERSION)
	@cd $(srcdir) && ./autogen.sh

update-po: po/$(PACKAGE).pot
	@cd $(top_srcdir); if ! git diff-index --name-only --exit-code HEAD -- po/; then \
		echo "*** ERROR: Uncommitted changes in above files"; exit 1; \
	else \
		> po/LINGUAS; \
		for a in po/*.po; do \
			msgmerge -q -N -F $$a $(abs_builddir)/po/$(PACKAGE).pot > $$a.merge ; \
			msgattrib -F --no-fuzzy --no-obsolete $$a.merge > $$a ; \
			rm $$a.merge ; \
			if msgattrib --translated $$a | grep -q msgstr; then \
				echo $$a | sed 's%^po/\(.*\)\.po%\1%' >> po/LINGUAS ; \
			fi ; \
		done && \
		if ! git update-index -q --refresh --unmerged || \
		   ! git diff-index --name-only --exit-code HEAD -- po/ >/dev/null; then \
			git commit -s -m "Resync translations with sources" -- po/ ; \
		else \
			echo No changes to commit ; \
		fi; \
	fi

po/$(PACKAGE).pot: $(POTFILES) version.sh
	@echo "Regenerating $@" ; rm -f $@ && \
	xgettext --directory=$(top_srcdir) --from-code=UTF-8 \
	  --sort-by-file --add-comments --keyword=_ --keyword=N_ \
	  --package-name="@PACKAGE@" --package-version="@VERSION@" \
	  --msgid-bugs-address=openconnect-devel@lists.infradead.org \
	  -o $@ $(POTFILES)

ACLOCAL_AMFLAGS = -I m4<|MERGE_RESOLUTION|>--- conflicted
+++ resolved
@@ -53,11 +53,7 @@
 	   $(lib_srcs_esp) $(lib_srcs_dtls) gnutls_tpm2_esys.c gnutls_tpm2_ibm.c \
 	   $(lib_srcs_openssl) $(lib_srcs_gnutls) $(library_srcs) \
 	   $(lib_srcs_win32) $(lib_srcs_posix) $(lib_srcs_gssapi) $(lib_srcs_iconv) \
-<<<<<<< HEAD
-	   $(lib_srcs_oath) $(lib_srcs_yubikey) $(lib_srcs_stoken) $(lib_srcs_keychain) openconnect-internal.h
-=======
 	   $(lib_srcs_yubikey) $(lib_srcs_stoken)
->>>>>>> 68641c03
 
 if OPENCONNECT_LIBPCSCLITE
 library_srcs += $(lib_srcs_yubikey)
